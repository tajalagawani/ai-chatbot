--- conflicted
+++ resolved
@@ -1,15 +1,3 @@
-<<<<<<< HEAD
-import { CoreMessage } from "ai";
-import { notFound } from "next/navigation";
-
-import { auth } from "@/app/(auth)/auth";
-import { Chat as PreviewChat } from "@/components/custom/chat";
-import { getChatById } from "@/db/queries";
-import { Chat } from "@/db/schema";
-import { convertToUIMessages, generateUUID } from "@/lib/utils";
-
-export default async function Page({ params }: { params: any }) {
-=======
 import { CoreMessage } from 'ai';
 import { cookies } from 'next/headers';
 import { notFound } from 'next/navigation';
@@ -23,7 +11,6 @@
 
 export default async function Page(props: { params: Promise<any> }) {
   const params = await props.params;
->>>>>>> a68eb2a0
   const { id } = params;
   const chatFromDb = await getChatById({ id });
 
@@ -47,23 +34,16 @@
     return notFound();
   }
 
-<<<<<<< HEAD
-=======
   const cookieStore = await cookies();
   const value = cookieStore.get('model')?.value;
   const selectedModelName =
     models.find((m) => m.name === value)?.name || DEFAULT_MODEL_NAME;
 
->>>>>>> a68eb2a0
   return (
     <PreviewChat
       id={chat.id}
       initialMessages={chat.messages}
-<<<<<<< HEAD
-      user={session.user}
-=======
       selectedModelName={selectedModelName}
->>>>>>> a68eb2a0
     />
   );
 }