--- conflicted
+++ resolved
@@ -1,8 +1,7 @@
 import {
   type Message,
+  convertToCoreMessages,
   createDataStreamResponse,
-  convertToCoreMessages,
-  generateObject,
   streamObject,
   streamText,
 } from 'ai';
@@ -124,15 +123,15 @@
             },
           },
           createDocument: {
-            description: 'Create a document for a writing activity',
+            description: 'Create a document for a writing activity.',
             parameters: z.object({
               title: z.string(),
+              kind: z.enum(['text', 'code']),
             }),
-            execute: async ({ title }) => {
+            execute: async ({ title, kind }) => {
               const id = generateUUID();
               let draftText = '';
 
-<<<<<<< HEAD
               dataStream.writeData({
                 type: 'id',
                 content: id,
@@ -144,282 +143,74 @@
               });
 
               dataStream.writeData({
+                type: 'kind',
+                content: kind,
+              });
+
+              dataStream.writeData({
                 type: 'clear',
                 content: '',
               });
 
-              const { fullStream } = streamText({
-                model: customModel(model.apiIdentifier),
-                system:
-                  'Write about the given topic. Markdown is supported. Use headings wherever appropriate.',
-                prompt: title,
-              });
-
-              for await (const delta of fullStream) {
-                const { type } = delta;
-
-                if (type === 'text-delta') {
-                  const { textDelta } = delta;
-=======
-  const result = streamText({
-    model: customModel(model.apiIdentifier),
-    system: systemPrompt,
-    messages: coreMessages,
-    maxSteps: 5,
-    experimental_activeTools: allTools,
-    tools: {
-      getWeather: {
-        description: 'Get the current weather at a location',
-        parameters: z.object({
-          latitude: z.number(),
-          longitude: z.number(),
-        }),
-        execute: async ({ latitude, longitude }) => {
-          const response = await fetch(
-            `https://api.open-meteo.com/v1/forecast?latitude=${latitude}&longitude=${longitude}&current=temperature_2m&hourly=temperature_2m&daily=sunrise,sunset&timezone=auto`,
-          );
-
-          const weatherData = await response.json();
-          return weatherData;
-        },
-      },
-      createDocument: {
-        description: 'Create a document for a writing activity.',
-        parameters: z.object({
-          title: z.string(),
-          kind: z.enum(['text', 'code']),
-        }),
-        execute: async ({ title, kind }) => {
-          const id = generateUUID();
-          let draftText = '';
-
-          streamingData.append({
-            type: 'id',
-            content: id,
-          });
-
-          streamingData.append({
-            type: 'title',
-            content: title,
-          });
-
-          streamingData.append({
-            type: 'kind',
-            content: kind,
-          });
-
-          streamingData.append({
-            type: 'clear',
-            content: '',
-          });
-
-          if (kind === 'text') {
-            const { fullStream } = streamText({
-              model: customModel(model.apiIdentifier),
-              system:
-                'Write about the given topic. Markdown is supported. Use headings wherever appropriate.',
-              prompt: title,
-            });
-
-            for await (const delta of fullStream) {
-              const { type } = delta;
-
-              if (type === 'text-delta') {
-                const { textDelta } = delta;
-
-                draftText += textDelta;
-                streamingData.append({
-                  type: 'text-delta',
-                  content: textDelta,
-                });
-              }
-            }
-
-            streamingData.append({ type: 'finish', content: '' });
-          } else if (kind === 'code') {
-            const { fullStream } = streamObject({
-              model: customModel(model.apiIdentifier),
-              system: codePrompt,
-              prompt: title,
-              schema: z.object({
-                code: z.string(),
-              }),
-            });
-
-            for await (const delta of fullStream) {
-              const { type } = delta;
-
-              if (type === 'object') {
-                const { object } = delta;
-                const { code } = object;
-
-                if (code) {
-                  streamingData.append({
-                    type: 'code-delta',
-                    content: code ?? '',
-                  });
-
-                  draftText = code;
+              if (kind === 'text') {
+                const { fullStream } = streamText({
+                  model: customModel(model.apiIdentifier),
+                  system:
+                    'Write about the given topic. Markdown is supported. Use headings wherever appropriate.',
+                  prompt: title,
+                });
+
+                for await (const delta of fullStream) {
+                  const { type } = delta;
+
+                  if (type === 'text-delta') {
+                    const { textDelta } = delta;
+
+                    draftText += textDelta;
+                    dataStream.writeData({
+                      type: 'text-delta',
+                      content: textDelta,
+                    });
+                  }
                 }
-              }
-            }
-
-            streamingData.append({ type: 'finish', content: '' });
-          }
-
-          if (session.user?.id) {
-            await saveDocument({
-              id,
-              title,
-              kind,
-              content: draftText,
-              userId: session.user.id,
-            });
-          }
-
-          return {
-            id,
-            title,
-            kind,
-            content: 'A document was created and is now visible to the user.',
-          };
-        },
-      },
-      updateDocument: {
-        description: 'Update a document with the given description',
-        parameters: z.object({
-          id: z.string().describe('The ID of the document to update'),
-          description: z
-            .string()
-            .describe('The description of changes that need to be made'),
-        }),
-        execute: async ({ id, description }) => {
-          const document = await getDocumentById({ id });
-
-          if (!document) {
-            return {
-              error: 'Document not found',
-            };
-          }
-
-          const { content: currentContent } = document;
-          let draftText = '';
-
-          streamingData.append({
-            type: 'clear',
-            content: document.title,
-          });
-
-          if (document.kind === 'text') {
-            const { fullStream } = streamText({
-              model: customModel(model.apiIdentifier),
-              system: updateDocumentPrompt(currentContent),
-              prompt: description,
-              experimental_providerMetadata: {
-                openai: {
-                  prediction: {
-                    type: 'content',
-                    content: currentContent,
-                  },
-                },
-              },
-            });
-
-            for await (const delta of fullStream) {
-              const { type } = delta;
-
-              if (type === 'text-delta') {
-                const { textDelta } = delta;
-
-                draftText += textDelta;
-                streamingData.append({
-                  type: 'text-delta',
-                  content: textDelta,
-                });
-              }
-            }
-
-            streamingData.append({ type: 'finish', content: '' });
-          } else if (document.kind === 'code') {
-            const { fullStream } = streamObject({
-              model: customModel(model.apiIdentifier),
-              system: updateDocumentPrompt(currentContent),
-              prompt: description,
-              schema: z.object({
-                code: z.string(),
-              }),
-            });
-
-            for await (const delta of fullStream) {
-              const { type } = delta;
-
-              if (type === 'object') {
-                const { object } = delta;
-                const { code } = object;
-
-                if (code) {
-                  streamingData.append({
-                    type: 'code-delta',
-                    content: code ?? '',
-                  });
-
-                  draftText = code;
+
+                dataStream.writeData({ type: 'finish', content: '' });
+              } else if (kind === 'code') {
+                const { fullStream } = streamObject({
+                  model: customModel(model.apiIdentifier),
+                  system: codePrompt,
+                  prompt: title,
+                  schema: z.object({
+                    code: z.string(),
+                  }),
+                });
+
+                for await (const delta of fullStream) {
+                  const { type } = delta;
+
+                  if (type === 'object') {
+                    const { object } = delta;
+                    const { code } = object;
+
+                    if (code) {
+                      dataStream.writeData({
+                        type: 'code-delta',
+                        content: code ?? '',
+                      });
+
+                      draftText = code;
+                    }
+                  }
                 }
-              }
-            }
-
-            streamingData.append({ type: 'finish', content: '' });
-          }
-
-          if (session.user?.id) {
-            await saveDocument({
-              id,
-              title: document.title,
-              content: draftText,
-              kind: document.kind,
-              userId: session.user.id,
-            });
-          }
-
-          return {
-            id,
-            title: document.title,
-            kind: document.kind,
-            content: 'The document has been updated successfully.',
-          };
-        },
-      },
-      requestSuggestions: {
-        description: 'Request suggestions for a document',
-        parameters: z.object({
-          documentId: z
-            .string()
-            .describe('The ID of the document to request edits'),
-        }),
-        execute: async ({ documentId }) => {
-          const document = await getDocumentById({ id: documentId });
-
-          if (!document || !document.content) {
-            return {
-              error: 'Document not found',
-            };
-          }
->>>>>>> f7a10d38
-
-                  draftText += textDelta;
-                  dataStream.writeData({
-                    type: 'text-delta',
-                    content: textDelta,
-                  });
-                }
-              }
-
-              dataStream.writeData({ type: 'finish', content: '' });
+
+                dataStream.writeData({ type: 'finish', content: '' });
+              }
 
               if (session.user?.id) {
                 await saveDocument({
                   id,
                   title,
+                  kind,
                   content: draftText,
                   userId: session.user.id,
                 });
@@ -428,6 +219,7 @@
               return {
                 id,
                 title,
+                kind,
                 content:
                   'A document was created and is now visible to the user.',
               };
@@ -450,7 +242,6 @@
                 };
               }
 
-<<<<<<< HEAD
               const { content: currentContent } = document;
               let draftText = '';
 
@@ -459,73 +250,73 @@
                 content: document.title,
               });
 
-              const { fullStream } = streamText({
-                model: customModel(model.apiIdentifier),
-                system:
-                  'You are a helpful writing assistant. Based on the description, please update the piece of writing.',
-                experimental_providerMetadata: {
-                  openai: {
-                    prediction: {
-                      type: 'content',
-                      content: currentContent,
+              if (document.kind === 'text') {
+                const { fullStream } = streamText({
+                  model: customModel(model.apiIdentifier),
+                  system: updateDocumentPrompt(currentContent),
+                  prompt: description,
+                  experimental_providerMetadata: {
+                    openai: {
+                      prediction: {
+                        type: 'content',
+                        content: currentContent,
+                      },
                     },
                   },
-                },
-                messages: [
-                  {
-                    role: 'user',
-                    content: description,
-                  },
-                  { role: 'user', content: currentContent },
-                ],
-              });
-
-              for await (const delta of fullStream) {
-                const { type } = delta;
-
-                if (type === 'text-delta') {
-                  const { textDelta } = delta;
-
-                  draftText += textDelta;
-                  dataStream.writeData({
-                    type: 'text-delta',
-                    content: textDelta,
-=======
-          return {
-            id: documentId,
-            title: document.title,
-            kind: document.kind,
-            message: 'Suggestions have been added to the document',
-          };
-        },
-      },
-    },
-    onFinish: async ({ response }) => {
-      if (session.user?.id) {
-        try {
-          const responseMessagesWithoutIncompleteToolCalls =
-            sanitizeResponseMessages(response.messages);
-
-          await saveMessages({
-            messages: responseMessagesWithoutIncompleteToolCalls.map(
-              (message) => {
-                const messageId = generateUUID();
-
-                if (message.role === 'assistant') {
-                  streamingData.appendMessageAnnotation({
-                    messageIdFromServer: messageId,
->>>>>>> f7a10d38
-                  });
+                });
+
+                for await (const delta of fullStream) {
+                  const { type } = delta;
+
+                  if (type === 'text-delta') {
+                    const { textDelta } = delta;
+
+                    draftText += textDelta;
+                    dataStream.writeData({
+                      type: 'text-delta',
+                      content: textDelta,
+                    });
+                  }
                 }
-              }
-
-              dataStream.writeData({ type: 'finish', content: '' });
+
+                dataStream.writeData({ type: 'finish', content: '' });
+              } else if (document.kind === 'code') {
+                const { fullStream } = streamObject({
+                  model: customModel(model.apiIdentifier),
+                  system: updateDocumentPrompt(currentContent),
+                  prompt: description,
+                  schema: z.object({
+                    code: z.string(),
+                  }),
+                });
+
+                for await (const delta of fullStream) {
+                  const { type } = delta;
+
+                  if (type === 'object') {
+                    const { object } = delta;
+                    const { code } = object;
+
+                    if (code) {
+                      dataStream.writeData({
+                        type: 'code-delta',
+                        content: code ?? '',
+                      });
+
+                      draftText = code;
+                    }
+                  }
+                }
+
+                dataStream.writeData({ type: 'finish', content: '' });
+              }
 
               if (session.user?.id) {
                 await saveDocument({
                   id,
                   title: document.title,
                   content: draftText,
+                  kind: document.kind,
                   userId: session.user.id,
                 });
               }
@@ -533,6 +324,7 @@
               return {
                 id,
                 title: document.title,
+                kind: document.kind,
                 content: 'The document has been updated successfully.',
               };
             },
@@ -610,6 +402,7 @@
               return {
                 id: documentId,
                 title: document.title,
+                kind: document.kind,
                 message: 'Suggestions have been added to the document',
               };
             },
@@ -655,9 +448,6 @@
 
       result.mergeIntoDataStream(dataStream);
     },
-    onError: (error) => {
-      return error instanceof Error ? error.message : String(error);
-    },
   });
 }
 
