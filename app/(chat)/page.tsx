import { cookies } from 'next/headers';

import { Chat } from '@/components/custom/chat';
import { DEFAULT_MODEL_NAME, models } from '@/lib/model';
import { generateUUID } from '@/lib/utils';

import { auth } from "../(auth)/auth";

export default async function Page() {
  const id = generateUUID();
<<<<<<< HEAD
  const session = await auth();

  return <Chat key={id} id={id} initialMessages={[]} user={session?.user} />;
=======

  const cookieStore = await cookies();
  const value = cookieStore.get('model')?.value;
  const selectedModelName =
    models.find((m) => m.name === value)?.name || DEFAULT_MODEL_NAME;

  return (
    <Chat
      key={id}
      id={id}
      initialMessages={[]}
      selectedModelName={selectedModelName}
    />
  );
>>>>>>> a68eb2a0
}<|MERGE_RESOLUTION|>--- conflicted
+++ resolved
@@ -4,16 +4,11 @@
 import { DEFAULT_MODEL_NAME, models } from '@/lib/model';
 import { generateUUID } from '@/lib/utils';
 
-import { auth } from "../(auth)/auth";
+import { auth } from '../(auth)/auth';
 
 export default async function Page() {
   const id = generateUUID();
-<<<<<<< HEAD
   const session = await auth();
-
-  return <Chat key={id} id={id} initialMessages={[]} user={session?.user} />;
-=======
-
   const cookieStore = await cookies();
   const value = cookieStore.get('model')?.value;
   const selectedModelName =
@@ -25,7 +20,7 @@
       id={id}
       initialMessages={[]}
       selectedModelName={selectedModelName}
+      user={session?.user}
     />
   );
->>>>>>> a68eb2a0
 }