--- conflicted
+++ resolved
@@ -4,221 +4,6 @@
   autoInstallPeers: true
   excludeLinksFromLockfile: false
 
-<<<<<<< HEAD
-dependencies:
-  '@ai-sdk/openai':
-    specifier: 1.0.0-canary.3
-    version: 1.0.0-canary.3(zod@3.23.8)
-  '@radix-ui/react-alert-dialog':
-    specifier: ^1.1.2
-    version: 1.1.2(@types/react-dom@18.3.1)(@types/react@18.3.12)(react-dom@19.0.0-rc-45804af1-20241021)(react@19.0.0-rc-45804af1-20241021)
-  '@radix-ui/react-dialog':
-    specifier: ^1.1.2
-    version: 1.1.2(@types/react-dom@18.3.1)(@types/react@18.3.12)(react-dom@19.0.0-rc-45804af1-20241021)(react@19.0.0-rc-45804af1-20241021)
-  '@radix-ui/react-dropdown-menu':
-    specifier: ^2.1.1
-    version: 2.1.2(@types/react-dom@18.3.1)(@types/react@18.3.12)(react-dom@19.0.0-rc-45804af1-20241021)(react@19.0.0-rc-45804af1-20241021)
-  '@radix-ui/react-icons':
-    specifier: ^1.3.0
-    version: 1.3.0(react@19.0.0-rc-45804af1-20241021)
-  '@radix-ui/react-label':
-    specifier: ^2.1.0
-    version: 2.1.0(@types/react-dom@18.3.1)(@types/react@18.3.12)(react-dom@19.0.0-rc-45804af1-20241021)(react@19.0.0-rc-45804af1-20241021)
-  '@radix-ui/react-select':
-    specifier: ^2.1.2
-    version: 2.1.2(@types/react-dom@18.3.1)(@types/react@18.3.12)(react-dom@19.0.0-rc-45804af1-20241021)(react@19.0.0-rc-45804af1-20241021)
-  '@radix-ui/react-separator':
-    specifier: ^1.1.0
-    version: 1.1.0(@types/react-dom@18.3.1)(@types/react@18.3.12)(react-dom@19.0.0-rc-45804af1-20241021)(react@19.0.0-rc-45804af1-20241021)
-  '@radix-ui/react-slot':
-    specifier: ^1.1.0
-    version: 1.1.0(@types/react@18.3.12)(react@19.0.0-rc-45804af1-20241021)
-  '@radix-ui/react-tooltip':
-    specifier: ^1.1.2
-    version: 1.1.3(@types/react-dom@18.3.1)(@types/react@18.3.12)(react-dom@19.0.0-rc-45804af1-20241021)(react@19.0.0-rc-45804af1-20241021)
-  '@radix-ui/react-visually-hidden':
-    specifier: ^1.1.0
-    version: 1.1.0(@types/react-dom@18.3.1)(@types/react@18.3.12)(react-dom@19.0.0-rc-45804af1-20241021)(react@19.0.0-rc-45804af1-20241021)
-  '@vercel/analytics':
-    specifier: ^1.3.1
-    version: 1.3.2(next@15.0.3-canary.2)(react@19.0.0-rc-45804af1-20241021)
-  '@vercel/blob':
-    specifier: ^0.24.1
-    version: 0.24.1
-  '@vercel/functions':
-    specifier: ^1.4.2
-    version: 1.5.0
-  '@vercel/kv':
-    specifier: ^3.0.0
-    version: 3.0.0
-  '@vercel/postgres':
-    specifier: ^0.10.0
-    version: 0.10.0
-  ai:
-    specifier: 4.0.0-canary.9
-    version: 4.0.0-canary.9(react@19.0.0-rc-45804af1-20241021)(zod@3.23.8)
-  bcrypt-ts:
-    specifier: ^5.0.2
-    version: 5.0.2
-  class-variance-authority:
-    specifier: ^0.7.0
-    version: 0.7.0
-  classnames:
-    specifier: ^2.5.1
-    version: 2.5.1
-  clsx:
-    specifier: ^2.1.1
-    version: 2.1.1
-  date-fns:
-    specifier: ^4.1.0
-    version: 4.1.0
-  diff-match-patch:
-    specifier: ^1.0.5
-    version: 1.0.5
-  dotenv:
-    specifier: ^16.4.5
-    version: 16.4.5
-  drizzle-orm:
-    specifier: ^0.34.0
-    version: 0.34.1(@types/react@18.3.12)(@vercel/postgres@0.10.0)(postgres@3.4.5)(react@19.0.0-rc-45804af1-20241021)
-  framer-motion:
-    specifier: ^11.3.19
-    version: 11.11.10(react-dom@19.0.0-rc-45804af1-20241021)(react@19.0.0-rc-45804af1-20241021)
-  geist:
-    specifier: ^1.3.1
-    version: 1.3.1(next@15.0.3-canary.2)
-  lucide-react:
-    specifier: ^0.446.0
-    version: 0.446.0(react@19.0.0-rc-45804af1-20241021)
-  next:
-    specifier: 15.0.3-canary.2
-    version: 15.0.3-canary.2(react-dom@19.0.0-rc-45804af1-20241021)(react@19.0.0-rc-45804af1-20241021)
-  next-auth:
-    specifier: 5.0.0-beta.25
-    version: 5.0.0-beta.25(next@15.0.3-canary.2)(react@19.0.0-rc-45804af1-20241021)
-  next-themes:
-    specifier: ^0.3.0
-    version: 0.3.0(react-dom@19.0.0-rc-45804af1-20241021)(react@19.0.0-rc-45804af1-20241021)
-  orderedmap:
-    specifier: ^2.1.1
-    version: 2.1.1
-  postgres:
-    specifier: ^3.4.4
-    version: 3.4.5
-  prosemirror-example-setup:
-    specifier: ^1.2.3
-    version: 1.2.3
-  prosemirror-inputrules:
-    specifier: ^1.4.0
-    version: 1.4.0
-  prosemirror-markdown:
-    specifier: ^1.13.1
-    version: 1.13.1
-  prosemirror-model:
-    specifier: ^1.23.0
-    version: 1.23.0
-  prosemirror-schema-basic:
-    specifier: ^1.2.3
-    version: 1.2.3
-  prosemirror-schema-list:
-    specifier: ^1.4.1
-    version: 1.4.1
-  prosemirror-state:
-    specifier: ^1.4.3
-    version: 1.4.3
-  prosemirror-view:
-    specifier: ^1.34.3
-    version: 1.35.0
-  react:
-    specifier: 19.0.0-rc-45804af1-20241021
-    version: 19.0.0-rc-45804af1-20241021
-  react-dom:
-    specifier: 19.0.0-rc-45804af1-20241021
-    version: 19.0.0-rc-45804af1-20241021(react@19.0.0-rc-45804af1-20241021)
-  react-markdown:
-    specifier: ^9.0.1
-    version: 9.0.1(@types/react@18.3.12)(react@19.0.0-rc-45804af1-20241021)
-  remark-gfm:
-    specifier: ^4.0.0
-    version: 4.0.0
-  server-only:
-    specifier: ^0.0.1
-    version: 0.0.1
-  sonner:
-    specifier: ^1.5.0
-    version: 1.5.0(react-dom@19.0.0-rc-45804af1-20241021)(react@19.0.0-rc-45804af1-20241021)
-  swr:
-    specifier: ^2.2.5
-    version: 2.2.5(react@19.0.0-rc-45804af1-20241021)
-  tailwind-merge:
-    specifier: ^2.5.2
-    version: 2.5.4
-  tailwindcss-animate:
-    specifier: ^1.0.7
-    version: 1.0.7(tailwindcss@3.4.14)
-  usehooks-ts:
-    specifier: ^3.1.0
-    version: 3.1.0(react@19.0.0-rc-45804af1-20241021)
-  zod:
-    specifier: ^3.23.8
-    version: 3.23.8
-
-devDependencies:
-  '@tailwindcss/typography':
-    specifier: ^0.5.15
-    version: 0.5.15(tailwindcss@3.4.14)
-  '@types/d3-scale':
-    specifier: ^4.0.8
-    version: 4.0.8
-  '@types/node':
-    specifier: ^20
-    version: 20.17.2
-  '@types/pdf-parse':
-    specifier: ^1.1.4
-    version: 1.1.4
-  '@types/react':
-    specifier: ^18
-    version: 18.3.12
-  '@types/react-dom':
-    specifier: ^18
-    version: 18.3.1
-  drizzle-kit:
-    specifier: ^0.25.0
-    version: 0.25.0
-  eslint:
-    specifier: ^8.57.0
-    version: 8.57.1
-  eslint-config-next:
-    specifier: 14.2.5
-    version: 14.2.5(eslint@8.57.1)(typescript@5.6.3)
-  eslint-config-prettier:
-    specifier: ^9.1.0
-    version: 9.1.0(eslint@8.57.1)
-  eslint-import-resolver-typescript:
-    specifier: ^3.6.3
-    version: 3.6.3(eslint-plugin-import@2.31.0)(eslint@8.57.1)
-  eslint-plugin-import:
-    specifier: ^2.31.0
-    version: 2.31.0(eslint-import-resolver-typescript@3.6.3)(eslint@8.57.1)
-  eslint-plugin-tailwindcss:
-    specifier: ^3.17.5
-    version: 3.17.5(tailwindcss@3.4.14)
-  postcss:
-    specifier: ^8
-    version: 8.4.47
-  prettier:
-    specifier: ^3.3.3
-    version: 3.3.3
-  tailwindcss:
-    specifier: ^3.4.1
-    version: 3.4.14
-  tsx:
-    specifier: ^4.19.1
-    version: 4.19.2
-  typescript:
-    specifier: ^5
-    version: 5.6.3
-=======
 importers:
 
   .:
@@ -228,40 +13,46 @@
         version: 1.0.0-canary.3(zod@3.23.8)
       '@radix-ui/react-alert-dialog':
         specifier: ^1.1.2
-        version: 1.1.2(@types/react-dom@18.3.1)(@types/react@18.3.12)(react-dom@19.0.0-rc-45804af1-20241021)(react@19.0.0-rc-45804af1-20241021)
+        version: 1.1.2(@types/react-dom@18.3.1)(@types/react@18.3.12)(react-dom@19.0.0-rc-45804af1-20241021(react@19.0.0-rc-45804af1-20241021))(react@19.0.0-rc-45804af1-20241021)
       '@radix-ui/react-dialog':
         specifier: ^1.1.2
-        version: 1.1.2(@types/react-dom@18.3.1)(@types/react@18.3.12)(react-dom@19.0.0-rc-45804af1-20241021)(react@19.0.0-rc-45804af1-20241021)
+        version: 1.1.2(@types/react-dom@18.3.1)(@types/react@18.3.12)(react-dom@19.0.0-rc-45804af1-20241021(react@19.0.0-rc-45804af1-20241021))(react@19.0.0-rc-45804af1-20241021)
       '@radix-ui/react-dropdown-menu':
         specifier: ^2.1.1
-        version: 2.1.2(@types/react-dom@18.3.1)(@types/react@18.3.12)(react-dom@19.0.0-rc-45804af1-20241021)(react@19.0.0-rc-45804af1-20241021)
+        version: 2.1.2(@types/react-dom@18.3.1)(@types/react@18.3.12)(react-dom@19.0.0-rc-45804af1-20241021(react@19.0.0-rc-45804af1-20241021))(react@19.0.0-rc-45804af1-20241021)
       '@radix-ui/react-icons':
         specifier: ^1.3.0
         version: 1.3.0(react@19.0.0-rc-45804af1-20241021)
       '@radix-ui/react-label':
         specifier: ^2.1.0
-        version: 2.1.0(@types/react-dom@18.3.1)(@types/react@18.3.12)(react-dom@19.0.0-rc-45804af1-20241021)(react@19.0.0-rc-45804af1-20241021)
+        version: 2.1.0(@types/react-dom@18.3.1)(@types/react@18.3.12)(react-dom@19.0.0-rc-45804af1-20241021(react@19.0.0-rc-45804af1-20241021))(react@19.0.0-rc-45804af1-20241021)
       '@radix-ui/react-select':
         specifier: ^2.1.2
-        version: 2.1.2(@types/react-dom@18.3.1)(@types/react@18.3.12)(react-dom@19.0.0-rc-45804af1-20241021)(react@19.0.0-rc-45804af1-20241021)
+        version: 2.1.2(@types/react-dom@18.3.1)(@types/react@18.3.12)(react-dom@19.0.0-rc-45804af1-20241021(react@19.0.0-rc-45804af1-20241021))(react@19.0.0-rc-45804af1-20241021)
       '@radix-ui/react-separator':
         specifier: ^1.1.0
-        version: 1.1.0(@types/react-dom@18.3.1)(@types/react@18.3.12)(react-dom@19.0.0-rc-45804af1-20241021)(react@19.0.0-rc-45804af1-20241021)
+        version: 1.1.0(@types/react-dom@18.3.1)(@types/react@18.3.12)(react-dom@19.0.0-rc-45804af1-20241021(react@19.0.0-rc-45804af1-20241021))(react@19.0.0-rc-45804af1-20241021)
       '@radix-ui/react-slot':
         specifier: ^1.1.0
         version: 1.1.0(@types/react@18.3.12)(react@19.0.0-rc-45804af1-20241021)
       '@radix-ui/react-tooltip':
         specifier: ^1.1.2
-        version: 1.1.3(@types/react-dom@18.3.1)(@types/react@18.3.12)(react-dom@19.0.0-rc-45804af1-20241021)(react@19.0.0-rc-45804af1-20241021)
+        version: 1.1.3(@types/react-dom@18.3.1)(@types/react@18.3.12)(react-dom@19.0.0-rc-45804af1-20241021(react@19.0.0-rc-45804af1-20241021))(react@19.0.0-rc-45804af1-20241021)
       '@radix-ui/react-visually-hidden':
         specifier: ^1.1.0
-        version: 1.1.0(@types/react-dom@18.3.1)(@types/react@18.3.12)(react-dom@19.0.0-rc-45804af1-20241021)(react@19.0.0-rc-45804af1-20241021)
+        version: 1.1.0(@types/react-dom@18.3.1)(@types/react@18.3.12)(react-dom@19.0.0-rc-45804af1-20241021(react@19.0.0-rc-45804af1-20241021))(react@19.0.0-rc-45804af1-20241021)
       '@vercel/analytics':
         specifier: ^1.3.1
-        version: 1.3.2(next@15.0.3-canary.2)(react@19.0.0-rc-45804af1-20241021)
+        version: 1.3.2(next@15.0.3-canary.2(@opentelemetry/api@1.9.0)(react-dom@19.0.0-rc-45804af1-20241021(react@19.0.0-rc-45804af1-20241021))(react@19.0.0-rc-45804af1-20241021))(react@19.0.0-rc-45804af1-20241021)
       '@vercel/blob':
         specifier: ^0.24.1
         version: 0.24.1
+      '@vercel/functions':
+        specifier: ^1.4.2
+        version: 1.5.0
+      '@vercel/kv':
+        specifier: ^3.0.0
+        version: 3.0.0
       '@vercel/postgres':
         specifier: ^0.10.0
         version: 0.10.0
@@ -291,25 +82,25 @@
         version: 16.4.5
       drizzle-orm:
         specifier: ^0.34.0
-        version: 0.34.1(@types/react@18.3.12)(@vercel/postgres@0.10.0)(postgres@3.4.5)(react@19.0.0-rc-45804af1-20241021)
+        version: 0.34.1(@neondatabase/serverless@0.9.5)(@opentelemetry/api@1.9.0)(@types/pg@8.11.6)(@types/react@18.3.12)(@vercel/postgres@0.10.0)(postgres@3.4.5)(react@19.0.0-rc-45804af1-20241021)
       framer-motion:
         specifier: ^11.3.19
-        version: 11.11.10(react-dom@19.0.0-rc-45804af1-20241021)(react@19.0.0-rc-45804af1-20241021)
+        version: 11.11.10(react-dom@19.0.0-rc-45804af1-20241021(react@19.0.0-rc-45804af1-20241021))(react@19.0.0-rc-45804af1-20241021)
       geist:
         specifier: ^1.3.1
-        version: 1.3.1(next@15.0.3-canary.2)
+        version: 1.3.1(next@15.0.3-canary.2(@opentelemetry/api@1.9.0)(react-dom@19.0.0-rc-45804af1-20241021(react@19.0.0-rc-45804af1-20241021))(react@19.0.0-rc-45804af1-20241021))
       lucide-react:
         specifier: ^0.446.0
         version: 0.446.0(react@19.0.0-rc-45804af1-20241021)
       next:
         specifier: 15.0.3-canary.2
-        version: 15.0.3-canary.2(react-dom@19.0.0-rc-45804af1-20241021)(react@19.0.0-rc-45804af1-20241021)
+        version: 15.0.3-canary.2(@opentelemetry/api@1.9.0)(react-dom@19.0.0-rc-45804af1-20241021(react@19.0.0-rc-45804af1-20241021))(react@19.0.0-rc-45804af1-20241021)
       next-auth:
         specifier: 5.0.0-beta.25
-        version: 5.0.0-beta.25(next@15.0.3-canary.2)(react@19.0.0-rc-45804af1-20241021)
+        version: 5.0.0-beta.25(next@15.0.3-canary.2(@opentelemetry/api@1.9.0)(react-dom@19.0.0-rc-45804af1-20241021(react@19.0.0-rc-45804af1-20241021))(react@19.0.0-rc-45804af1-20241021))(react@19.0.0-rc-45804af1-20241021)
       next-themes:
         specifier: ^0.3.0
-        version: 0.3.0(react-dom@19.0.0-rc-45804af1-20241021)(react@19.0.0-rc-45804af1-20241021)
+        version: 0.3.0(react-dom@19.0.0-rc-45804af1-20241021(react@19.0.0-rc-45804af1-20241021))(react@19.0.0-rc-45804af1-20241021)
       orderedmap:
         specifier: ^2.1.1
         version: 2.1.1
@@ -357,7 +148,7 @@
         version: 0.0.1
       sonner:
         specifier: ^1.5.0
-        version: 1.5.0(react-dom@19.0.0-rc-45804af1-20241021)(react@19.0.0-rc-45804af1-20241021)
+        version: 1.5.0(react-dom@19.0.0-rc-45804af1-20241021(react@19.0.0-rc-45804af1-20241021))(react@19.0.0-rc-45804af1-20241021)
       swr:
         specifier: ^2.2.5
         version: 2.2.5(react@19.0.0-rc-45804af1-20241021)
@@ -428,7 +219,6 @@
       typescript:
         specifier: ^5
         version: 5.6.3
->>>>>>> 5672d373
 
 packages:
 
@@ -1670,6 +1460,9 @@
   '@ungap/structured-clone@1.2.0':
     resolution: {integrity: sha512-zuVdFrMJiuCDQUMCzQaD6KL28MjnqqN8XnAqiEq9PNm/hCPTSGfrXCOfwj1ow4LFb/tNymJPwsNbVePc1xFqrQ==}
 
+  '@upstash/redis@1.34.3':
+    resolution: {integrity: sha512-VT25TyODGy/8ljl7GADnJoMmtmJ1F8d84UXfGonRRF8fWYJz7+2J6GzW+a6ETGtk4OyuRTt7FRSvFG5GvrfSdQ==}
+
   '@vercel/analytics@1.3.2':
     resolution: {integrity: sha512-n/Ws7skBbW+fUBMeg+jrT30+GP00jTHvCcL4fuVrShuML0uveEV/4vVUdvqEVnDgXIGfLm0GXW5EID2mCcRXhg==}
     peerDependencies:
@@ -1685,6 +1478,19 @@
     resolution: {integrity: sha512-wHzgKzvAuF4tRDoXk3wGBYzQZ9z2fLr4oftiR1hOclPEdA1aj2/0mizvO2l5w91eZlTAaFth0S1DlqrrXqpntg==}
     engines: {node: '>=16.14'}
 
+  '@vercel/functions@1.5.0':
+    resolution: {integrity: sha512-ub3ptVeOsx8UPgiTv9+rpQJqmF7VG8QIzguBZo0E0VRAyJliB8bt1ooB9Wrh3333dKzMNS8NMe3iFtf6OPUP3A==}
+    engines: {node: '>= 16'}
+    peerDependencies:
+      '@aws-sdk/credential-provider-web-identity': '*'
+    peerDependenciesMeta:
+      '@aws-sdk/credential-provider-web-identity':
+        optional: true
+
+  '@vercel/kv@3.0.0':
+    resolution: {integrity: sha512-pKT8fRnfyYk2MgvyB6fn6ipJPCdfZwiKDdw7vB+HL50rjboEBHDVBEcnwfkEpVSp2AjNtoaOUH7zG+bVC/rvSg==}
+    engines: {node: '>=14.6'}
+
   '@vercel/postgres@0.10.0':
     resolution: {integrity: sha512-fSD23DxGND40IzSkXjcFcxr53t3Tiym59Is0jSYIFpG4/0f0KO9SGtcp1sXiebvPaGe7N/tU05cH4yt2S6/IPg==}
     engines: {node: '>=18.14'}
@@ -1937,6 +1743,9 @@
   cross-spawn@7.0.3:
     resolution: {integrity: sha512-iRDPJKUPVEND7dHPO8rkbOnPpyDygcDFtWjpeWNCgy8WP2rXcxXL8TskReQl6OrB2G7+UJrags1q15Fudc7G6w==}
     engines: {node: '>= 8'}
+
+  crypto-js@4.2.0:
+    resolution: {integrity: sha512-KALDyEYgpY+Rlob/iriUtjV6d5Eq+Y191A5g4UqLAi8CyGP9N1+FdVbkc1SxKc2r4YAYqG8JzO2KGL+AizD70Q==}
 
   cssesc@3.0.0:
     resolution: {integrity: sha512-/Tb/JcjK111nNScGob5MNtsntNM1aCNUDipB/TkwZFhyDrrE47SOx/18wF2bbjgc3ZzCSKW1T5nt5EbFoAz/Vg==}
@@ -3824,6 +3633,7 @@
       eventsource-parser: 3.0.0
       nanoid: 5.0.8
       secure-json-parse: 2.7.0
+    optionalDependencies:
       zod: 3.23.8
 
   '@ai-sdk/provider@1.0.0-canary.0':
@@ -3834,17 +3644,19 @@
     dependencies:
       '@ai-sdk/provider-utils': 2.0.0-canary.3(zod@3.23.8)
       '@ai-sdk/ui-utils': 1.0.0-canary.6(zod@3.23.8)
-      react: 19.0.0-rc-45804af1-20241021
       swr: 2.2.5(react@19.0.0-rc-45804af1-20241021)
       throttleit: 2.1.0
+    optionalDependencies:
+      react: 19.0.0-rc-45804af1-20241021
       zod: 3.23.8
 
   '@ai-sdk/ui-utils@1.0.0-canary.6(zod@3.23.8)':
     dependencies:
       '@ai-sdk/provider': 1.0.0-canary.0
       '@ai-sdk/provider-utils': 2.0.0-canary.3(zod@3.23.8)
+      zod-to-json-schema: 3.23.5(zod@3.23.8)
+    optionalDependencies:
       zod: 3.23.8
-      zod-to-json-schema: 3.23.5(zod@3.23.8)
 
   '@alloc/quick-lru@5.2.0': {}
 
@@ -4116,7 +3928,7 @@
       '@floating-ui/core': 1.6.8
       '@floating-ui/utils': 0.2.8
 
-  '@floating-ui/react-dom@2.1.2(react-dom@19.0.0-rc-45804af1-20241021)(react@19.0.0-rc-45804af1-20241021)':
+  '@floating-ui/react-dom@2.1.2(react-dom@19.0.0-rc-45804af1-20241021(react@19.0.0-rc-45804af1-20241021))(react@19.0.0-rc-45804af1-20241021)':
     dependencies:
       '@floating-ui/dom': 1.6.11
       react: 19.0.0-rc-45804af1-20241021
@@ -4296,329 +4108,361 @@
 
   '@radix-ui/primitive@1.1.0': {}
 
-  '@radix-ui/react-alert-dialog@1.1.2(@types/react-dom@18.3.1)(@types/react@18.3.12)(react-dom@19.0.0-rc-45804af1-20241021)(react@19.0.0-rc-45804af1-20241021)':
+  '@radix-ui/react-alert-dialog@1.1.2(@types/react-dom@18.3.1)(@types/react@18.3.12)(react-dom@19.0.0-rc-45804af1-20241021(react@19.0.0-rc-45804af1-20241021))(react@19.0.0-rc-45804af1-20241021)':
     dependencies:
       '@radix-ui/primitive': 1.1.0
       '@radix-ui/react-compose-refs': 1.1.0(@types/react@18.3.12)(react@19.0.0-rc-45804af1-20241021)
       '@radix-ui/react-context': 1.1.1(@types/react@18.3.12)(react@19.0.0-rc-45804af1-20241021)
-      '@radix-ui/react-dialog': 1.1.2(@types/react-dom@18.3.1)(@types/react@18.3.12)(react-dom@19.0.0-rc-45804af1-20241021)(react@19.0.0-rc-45804af1-20241021)
-      '@radix-ui/react-primitive': 2.0.0(@types/react-dom@18.3.1)(@types/react@18.3.12)(react-dom@19.0.0-rc-45804af1-20241021)(react@19.0.0-rc-45804af1-20241021)
+      '@radix-ui/react-dialog': 1.1.2(@types/react-dom@18.3.1)(@types/react@18.3.12)(react-dom@19.0.0-rc-45804af1-20241021(react@19.0.0-rc-45804af1-20241021))(react@19.0.0-rc-45804af1-20241021)
+      '@radix-ui/react-primitive': 2.0.0(@types/react-dom@18.3.1)(@types/react@18.3.12)(react-dom@19.0.0-rc-45804af1-20241021(react@19.0.0-rc-45804af1-20241021))(react@19.0.0-rc-45804af1-20241021)
       '@radix-ui/react-slot': 1.1.0(@types/react@18.3.12)(react@19.0.0-rc-45804af1-20241021)
+      react: 19.0.0-rc-45804af1-20241021
+      react-dom: 19.0.0-rc-45804af1-20241021(react@19.0.0-rc-45804af1-20241021)
+    optionalDependencies:
       '@types/react': 18.3.12
       '@types/react-dom': 18.3.1
+
+  '@radix-ui/react-arrow@1.1.0(@types/react-dom@18.3.1)(@types/react@18.3.12)(react-dom@19.0.0-rc-45804af1-20241021(react@19.0.0-rc-45804af1-20241021))(react@19.0.0-rc-45804af1-20241021)':
+    dependencies:
+      '@radix-ui/react-primitive': 2.0.0(@types/react-dom@18.3.1)(@types/react@18.3.12)(react-dom@19.0.0-rc-45804af1-20241021(react@19.0.0-rc-45804af1-20241021))(react@19.0.0-rc-45804af1-20241021)
       react: 19.0.0-rc-45804af1-20241021
       react-dom: 19.0.0-rc-45804af1-20241021(react@19.0.0-rc-45804af1-20241021)
-
-  '@radix-ui/react-arrow@1.1.0(@types/react-dom@18.3.1)(@types/react@18.3.12)(react-dom@19.0.0-rc-45804af1-20241021)(react@19.0.0-rc-45804af1-20241021)':
-    dependencies:
-      '@radix-ui/react-primitive': 2.0.0(@types/react-dom@18.3.1)(@types/react@18.3.12)(react-dom@19.0.0-rc-45804af1-20241021)(react@19.0.0-rc-45804af1-20241021)
+    optionalDependencies:
       '@types/react': 18.3.12
       '@types/react-dom': 18.3.1
+
+  '@radix-ui/react-collection@1.1.0(@types/react-dom@18.3.1)(@types/react@18.3.12)(react-dom@19.0.0-rc-45804af1-20241021(react@19.0.0-rc-45804af1-20241021))(react@19.0.0-rc-45804af1-20241021)':
+    dependencies:
+      '@radix-ui/react-compose-refs': 1.1.0(@types/react@18.3.12)(react@19.0.0-rc-45804af1-20241021)
+      '@radix-ui/react-context': 1.1.0(@types/react@18.3.12)(react@19.0.0-rc-45804af1-20241021)
+      '@radix-ui/react-primitive': 2.0.0(@types/react-dom@18.3.1)(@types/react@18.3.12)(react-dom@19.0.0-rc-45804af1-20241021(react@19.0.0-rc-45804af1-20241021))(react@19.0.0-rc-45804af1-20241021)
+      '@radix-ui/react-slot': 1.1.0(@types/react@18.3.12)(react@19.0.0-rc-45804af1-20241021)
       react: 19.0.0-rc-45804af1-20241021
       react-dom: 19.0.0-rc-45804af1-20241021(react@19.0.0-rc-45804af1-20241021)
-
-  '@radix-ui/react-collection@1.1.0(@types/react-dom@18.3.1)(@types/react@18.3.12)(react-dom@19.0.0-rc-45804af1-20241021)(react@19.0.0-rc-45804af1-20241021)':
-    dependencies:
-      '@radix-ui/react-compose-refs': 1.1.0(@types/react@18.3.12)(react@19.0.0-rc-45804af1-20241021)
-      '@radix-ui/react-context': 1.1.0(@types/react@18.3.12)(react@19.0.0-rc-45804af1-20241021)
-      '@radix-ui/react-primitive': 2.0.0(@types/react-dom@18.3.1)(@types/react@18.3.12)(react-dom@19.0.0-rc-45804af1-20241021)(react@19.0.0-rc-45804af1-20241021)
-      '@radix-ui/react-slot': 1.1.0(@types/react@18.3.12)(react@19.0.0-rc-45804af1-20241021)
+    optionalDependencies:
       '@types/react': 18.3.12
       '@types/react-dom': 18.3.1
+
+  '@radix-ui/react-compose-refs@1.1.0(@types/react@18.3.12)(react@19.0.0-rc-45804af1-20241021)':
+    dependencies:
       react: 19.0.0-rc-45804af1-20241021
-      react-dom: 19.0.0-rc-45804af1-20241021(react@19.0.0-rc-45804af1-20241021)
-
-  '@radix-ui/react-compose-refs@1.1.0(@types/react@18.3.12)(react@19.0.0-rc-45804af1-20241021)':
-    dependencies:
+    optionalDependencies:
       '@types/react': 18.3.12
+
+  '@radix-ui/react-context@1.1.0(@types/react@18.3.12)(react@19.0.0-rc-45804af1-20241021)':
+    dependencies:
       react: 19.0.0-rc-45804af1-20241021
-
-  '@radix-ui/react-context@1.1.0(@types/react@18.3.12)(react@19.0.0-rc-45804af1-20241021)':
-    dependencies:
+    optionalDependencies:
       '@types/react': 18.3.12
+
+  '@radix-ui/react-context@1.1.1(@types/react@18.3.12)(react@19.0.0-rc-45804af1-20241021)':
+    dependencies:
       react: 19.0.0-rc-45804af1-20241021
-
-  '@radix-ui/react-context@1.1.1(@types/react@18.3.12)(react@19.0.0-rc-45804af1-20241021)':
-    dependencies:
+    optionalDependencies:
       '@types/react': 18.3.12
-      react: 19.0.0-rc-45804af1-20241021
-
-  '@radix-ui/react-dialog@1.1.2(@types/react-dom@18.3.1)(@types/react@18.3.12)(react-dom@19.0.0-rc-45804af1-20241021)(react@19.0.0-rc-45804af1-20241021)':
+
+  '@radix-ui/react-dialog@1.1.2(@types/react-dom@18.3.1)(@types/react@18.3.12)(react-dom@19.0.0-rc-45804af1-20241021(react@19.0.0-rc-45804af1-20241021))(react@19.0.0-rc-45804af1-20241021)':
     dependencies:
       '@radix-ui/primitive': 1.1.0
       '@radix-ui/react-compose-refs': 1.1.0(@types/react@18.3.12)(react@19.0.0-rc-45804af1-20241021)
       '@radix-ui/react-context': 1.1.1(@types/react@18.3.12)(react@19.0.0-rc-45804af1-20241021)
-      '@radix-ui/react-dismissable-layer': 1.1.1(@types/react-dom@18.3.1)(@types/react@18.3.12)(react-dom@19.0.0-rc-45804af1-20241021)(react@19.0.0-rc-45804af1-20241021)
+      '@radix-ui/react-dismissable-layer': 1.1.1(@types/react-dom@18.3.1)(@types/react@18.3.12)(react-dom@19.0.0-rc-45804af1-20241021(react@19.0.0-rc-45804af1-20241021))(react@19.0.0-rc-45804af1-20241021)
       '@radix-ui/react-focus-guards': 1.1.1(@types/react@18.3.12)(react@19.0.0-rc-45804af1-20241021)
-      '@radix-ui/react-focus-scope': 1.1.0(@types/react-dom@18.3.1)(@types/react@18.3.12)(react-dom@19.0.0-rc-45804af1-20241021)(react@19.0.0-rc-45804af1-20241021)
+      '@radix-ui/react-focus-scope': 1.1.0(@types/react-dom@18.3.1)(@types/react@18.3.12)(react-dom@19.0.0-rc-45804af1-20241021(react@19.0.0-rc-45804af1-20241021))(react@19.0.0-rc-45804af1-20241021)
       '@radix-ui/react-id': 1.1.0(@types/react@18.3.12)(react@19.0.0-rc-45804af1-20241021)
-      '@radix-ui/react-portal': 1.1.2(@types/react-dom@18.3.1)(@types/react@18.3.12)(react-dom@19.0.0-rc-45804af1-20241021)(react@19.0.0-rc-45804af1-20241021)
-      '@radix-ui/react-presence': 1.1.1(@types/react-dom@18.3.1)(@types/react@18.3.12)(react-dom@19.0.0-rc-45804af1-20241021)(react@19.0.0-rc-45804af1-20241021)
-      '@radix-ui/react-primitive': 2.0.0(@types/react-dom@18.3.1)(@types/react@18.3.12)(react-dom@19.0.0-rc-45804af1-20241021)(react@19.0.0-rc-45804af1-20241021)
+      '@radix-ui/react-portal': 1.1.2(@types/react-dom@18.3.1)(@types/react@18.3.12)(react-dom@19.0.0-rc-45804af1-20241021(react@19.0.0-rc-45804af1-20241021))(react@19.0.0-rc-45804af1-20241021)
+      '@radix-ui/react-presence': 1.1.1(@types/react-dom@18.3.1)(@types/react@18.3.12)(react-dom@19.0.0-rc-45804af1-20241021(react@19.0.0-rc-45804af1-20241021))(react@19.0.0-rc-45804af1-20241021)
+      '@radix-ui/react-primitive': 2.0.0(@types/react-dom@18.3.1)(@types/react@18.3.12)(react-dom@19.0.0-rc-45804af1-20241021(react@19.0.0-rc-45804af1-20241021))(react@19.0.0-rc-45804af1-20241021)
       '@radix-ui/react-slot': 1.1.0(@types/react@18.3.12)(react@19.0.0-rc-45804af1-20241021)
       '@radix-ui/react-use-controllable-state': 1.1.0(@types/react@18.3.12)(react@19.0.0-rc-45804af1-20241021)
-      '@types/react': 18.3.12
-      '@types/react-dom': 18.3.1
       aria-hidden: 1.2.4
       react: 19.0.0-rc-45804af1-20241021
       react-dom: 19.0.0-rc-45804af1-20241021(react@19.0.0-rc-45804af1-20241021)
       react-remove-scroll: 2.6.0(@types/react@18.3.12)(react@19.0.0-rc-45804af1-20241021)
+    optionalDependencies:
+      '@types/react': 18.3.12
+      '@types/react-dom': 18.3.1
 
   '@radix-ui/react-direction@1.1.0(@types/react@18.3.12)(react@19.0.0-rc-45804af1-20241021)':
     dependencies:
+      react: 19.0.0-rc-45804af1-20241021
+    optionalDependencies:
       '@types/react': 18.3.12
-      react: 19.0.0-rc-45804af1-20241021
-
-  '@radix-ui/react-dismissable-layer@1.1.1(@types/react-dom@18.3.1)(@types/react@18.3.12)(react-dom@19.0.0-rc-45804af1-20241021)(react@19.0.0-rc-45804af1-20241021)':
+
+  '@radix-ui/react-dismissable-layer@1.1.1(@types/react-dom@18.3.1)(@types/react@18.3.12)(react-dom@19.0.0-rc-45804af1-20241021(react@19.0.0-rc-45804af1-20241021))(react@19.0.0-rc-45804af1-20241021)':
     dependencies:
       '@radix-ui/primitive': 1.1.0
       '@radix-ui/react-compose-refs': 1.1.0(@types/react@18.3.12)(react@19.0.0-rc-45804af1-20241021)
-      '@radix-ui/react-primitive': 2.0.0(@types/react-dom@18.3.1)(@types/react@18.3.12)(react-dom@19.0.0-rc-45804af1-20241021)(react@19.0.0-rc-45804af1-20241021)
+      '@radix-ui/react-primitive': 2.0.0(@types/react-dom@18.3.1)(@types/react@18.3.12)(react-dom@19.0.0-rc-45804af1-20241021(react@19.0.0-rc-45804af1-20241021))(react@19.0.0-rc-45804af1-20241021)
       '@radix-ui/react-use-callback-ref': 1.1.0(@types/react@18.3.12)(react@19.0.0-rc-45804af1-20241021)
       '@radix-ui/react-use-escape-keydown': 1.1.0(@types/react@18.3.12)(react@19.0.0-rc-45804af1-20241021)
+      react: 19.0.0-rc-45804af1-20241021
+      react-dom: 19.0.0-rc-45804af1-20241021(react@19.0.0-rc-45804af1-20241021)
+    optionalDependencies:
       '@types/react': 18.3.12
       '@types/react-dom': 18.3.1
-      react: 19.0.0-rc-45804af1-20241021
-      react-dom: 19.0.0-rc-45804af1-20241021(react@19.0.0-rc-45804af1-20241021)
-
-  '@radix-ui/react-dropdown-menu@2.1.2(@types/react-dom@18.3.1)(@types/react@18.3.12)(react-dom@19.0.0-rc-45804af1-20241021)(react@19.0.0-rc-45804af1-20241021)':
+
+  '@radix-ui/react-dropdown-menu@2.1.2(@types/react-dom@18.3.1)(@types/react@18.3.12)(react-dom@19.0.0-rc-45804af1-20241021(react@19.0.0-rc-45804af1-20241021))(react@19.0.0-rc-45804af1-20241021)':
     dependencies:
       '@radix-ui/primitive': 1.1.0
       '@radix-ui/react-compose-refs': 1.1.0(@types/react@18.3.12)(react@19.0.0-rc-45804af1-20241021)
       '@radix-ui/react-context': 1.1.1(@types/react@18.3.12)(react@19.0.0-rc-45804af1-20241021)
       '@radix-ui/react-id': 1.1.0(@types/react@18.3.12)(react@19.0.0-rc-45804af1-20241021)
-      '@radix-ui/react-menu': 2.1.2(@types/react-dom@18.3.1)(@types/react@18.3.12)(react-dom@19.0.0-rc-45804af1-20241021)(react@19.0.0-rc-45804af1-20241021)
-      '@radix-ui/react-primitive': 2.0.0(@types/react-dom@18.3.1)(@types/react@18.3.12)(react-dom@19.0.0-rc-45804af1-20241021)(react@19.0.0-rc-45804af1-20241021)
+      '@radix-ui/react-menu': 2.1.2(@types/react-dom@18.3.1)(@types/react@18.3.12)(react-dom@19.0.0-rc-45804af1-20241021(react@19.0.0-rc-45804af1-20241021))(react@19.0.0-rc-45804af1-20241021)
+      '@radix-ui/react-primitive': 2.0.0(@types/react-dom@18.3.1)(@types/react@18.3.12)(react-dom@19.0.0-rc-45804af1-20241021(react@19.0.0-rc-45804af1-20241021))(react@19.0.0-rc-45804af1-20241021)
       '@radix-ui/react-use-controllable-state': 1.1.0(@types/react@18.3.12)(react@19.0.0-rc-45804af1-20241021)
+      react: 19.0.0-rc-45804af1-20241021
+      react-dom: 19.0.0-rc-45804af1-20241021(react@19.0.0-rc-45804af1-20241021)
+    optionalDependencies:
       '@types/react': 18.3.12
       '@types/react-dom': 18.3.1
+
+  '@radix-ui/react-focus-guards@1.1.1(@types/react@18.3.12)(react@19.0.0-rc-45804af1-20241021)':
+    dependencies:
+      react: 19.0.0-rc-45804af1-20241021
+    optionalDependencies:
+      '@types/react': 18.3.12
+
+  '@radix-ui/react-focus-scope@1.1.0(@types/react-dom@18.3.1)(@types/react@18.3.12)(react-dom@19.0.0-rc-45804af1-20241021(react@19.0.0-rc-45804af1-20241021))(react@19.0.0-rc-45804af1-20241021)':
+    dependencies:
+      '@radix-ui/react-compose-refs': 1.1.0(@types/react@18.3.12)(react@19.0.0-rc-45804af1-20241021)
+      '@radix-ui/react-primitive': 2.0.0(@types/react-dom@18.3.1)(@types/react@18.3.12)(react-dom@19.0.0-rc-45804af1-20241021(react@19.0.0-rc-45804af1-20241021))(react@19.0.0-rc-45804af1-20241021)
+      '@radix-ui/react-use-callback-ref': 1.1.0(@types/react@18.3.12)(react@19.0.0-rc-45804af1-20241021)
       react: 19.0.0-rc-45804af1-20241021
       react-dom: 19.0.0-rc-45804af1-20241021(react@19.0.0-rc-45804af1-20241021)
-
-  '@radix-ui/react-focus-guards@1.1.1(@types/react@18.3.12)(react@19.0.0-rc-45804af1-20241021)':
-    dependencies:
-      '@types/react': 18.3.12
-      react: 19.0.0-rc-45804af1-20241021
-
-  '@radix-ui/react-focus-scope@1.1.0(@types/react-dom@18.3.1)(@types/react@18.3.12)(react-dom@19.0.0-rc-45804af1-20241021)(react@19.0.0-rc-45804af1-20241021)':
-    dependencies:
-      '@radix-ui/react-compose-refs': 1.1.0(@types/react@18.3.12)(react@19.0.0-rc-45804af1-20241021)
-      '@radix-ui/react-primitive': 2.0.0(@types/react-dom@18.3.1)(@types/react@18.3.12)(react-dom@19.0.0-rc-45804af1-20241021)(react@19.0.0-rc-45804af1-20241021)
-      '@radix-ui/react-use-callback-ref': 1.1.0(@types/react@18.3.12)(react@19.0.0-rc-45804af1-20241021)
+    optionalDependencies:
       '@types/react': 18.3.12
       '@types/react-dom': 18.3.1
+
+  '@radix-ui/react-icons@1.3.0(react@19.0.0-rc-45804af1-20241021)':
+    dependencies:
+      react: 19.0.0-rc-45804af1-20241021
+
+  '@radix-ui/react-id@1.1.0(@types/react@18.3.12)(react@19.0.0-rc-45804af1-20241021)':
+    dependencies:
+      '@radix-ui/react-use-layout-effect': 1.1.0(@types/react@18.3.12)(react@19.0.0-rc-45804af1-20241021)
+      react: 19.0.0-rc-45804af1-20241021
+    optionalDependencies:
+      '@types/react': 18.3.12
+
+  '@radix-ui/react-label@2.1.0(@types/react-dom@18.3.1)(@types/react@18.3.12)(react-dom@19.0.0-rc-45804af1-20241021(react@19.0.0-rc-45804af1-20241021))(react@19.0.0-rc-45804af1-20241021)':
+    dependencies:
+      '@radix-ui/react-primitive': 2.0.0(@types/react-dom@18.3.1)(@types/react@18.3.12)(react-dom@19.0.0-rc-45804af1-20241021(react@19.0.0-rc-45804af1-20241021))(react@19.0.0-rc-45804af1-20241021)
       react: 19.0.0-rc-45804af1-20241021
       react-dom: 19.0.0-rc-45804af1-20241021(react@19.0.0-rc-45804af1-20241021)
-
-  '@radix-ui/react-icons@1.3.0(react@19.0.0-rc-45804af1-20241021)':
-    dependencies:
-      react: 19.0.0-rc-45804af1-20241021
-
-  '@radix-ui/react-id@1.1.0(@types/react@18.3.12)(react@19.0.0-rc-45804af1-20241021)':
-    dependencies:
-      '@radix-ui/react-use-layout-effect': 1.1.0(@types/react@18.3.12)(react@19.0.0-rc-45804af1-20241021)
-      '@types/react': 18.3.12
-      react: 19.0.0-rc-45804af1-20241021
-
-  '@radix-ui/react-label@2.1.0(@types/react-dom@18.3.1)(@types/react@18.3.12)(react-dom@19.0.0-rc-45804af1-20241021)(react@19.0.0-rc-45804af1-20241021)':
-    dependencies:
-      '@radix-ui/react-primitive': 2.0.0(@types/react-dom@18.3.1)(@types/react@18.3.12)(react-dom@19.0.0-rc-45804af1-20241021)(react@19.0.0-rc-45804af1-20241021)
+    optionalDependencies:
       '@types/react': 18.3.12
       '@types/react-dom': 18.3.1
-      react: 19.0.0-rc-45804af1-20241021
-      react-dom: 19.0.0-rc-45804af1-20241021(react@19.0.0-rc-45804af1-20241021)
-
-  '@radix-ui/react-menu@2.1.2(@types/react-dom@18.3.1)(@types/react@18.3.12)(react-dom@19.0.0-rc-45804af1-20241021)(react@19.0.0-rc-45804af1-20241021)':
+
+  '@radix-ui/react-menu@2.1.2(@types/react-dom@18.3.1)(@types/react@18.3.12)(react-dom@19.0.0-rc-45804af1-20241021(react@19.0.0-rc-45804af1-20241021))(react@19.0.0-rc-45804af1-20241021)':
     dependencies:
       '@radix-ui/primitive': 1.1.0
-      '@radix-ui/react-collection': 1.1.0(@types/react-dom@18.3.1)(@types/react@18.3.12)(react-dom@19.0.0-rc-45804af1-20241021)(react@19.0.0-rc-45804af1-20241021)
+      '@radix-ui/react-collection': 1.1.0(@types/react-dom@18.3.1)(@types/react@18.3.12)(react-dom@19.0.0-rc-45804af1-20241021(react@19.0.0-rc-45804af1-20241021))(react@19.0.0-rc-45804af1-20241021)
       '@radix-ui/react-compose-refs': 1.1.0(@types/react@18.3.12)(react@19.0.0-rc-45804af1-20241021)
       '@radix-ui/react-context': 1.1.1(@types/react@18.3.12)(react@19.0.0-rc-45804af1-20241021)
       '@radix-ui/react-direction': 1.1.0(@types/react@18.3.12)(react@19.0.0-rc-45804af1-20241021)
-      '@radix-ui/react-dismissable-layer': 1.1.1(@types/react-dom@18.3.1)(@types/react@18.3.12)(react-dom@19.0.0-rc-45804af1-20241021)(react@19.0.0-rc-45804af1-20241021)
+      '@radix-ui/react-dismissable-layer': 1.1.1(@types/react-dom@18.3.1)(@types/react@18.3.12)(react-dom@19.0.0-rc-45804af1-20241021(react@19.0.0-rc-45804af1-20241021))(react@19.0.0-rc-45804af1-20241021)
       '@radix-ui/react-focus-guards': 1.1.1(@types/react@18.3.12)(react@19.0.0-rc-45804af1-20241021)
-      '@radix-ui/react-focus-scope': 1.1.0(@types/react-dom@18.3.1)(@types/react@18.3.12)(react-dom@19.0.0-rc-45804af1-20241021)(react@19.0.0-rc-45804af1-20241021)
+      '@radix-ui/react-focus-scope': 1.1.0(@types/react-dom@18.3.1)(@types/react@18.3.12)(react-dom@19.0.0-rc-45804af1-20241021(react@19.0.0-rc-45804af1-20241021))(react@19.0.0-rc-45804af1-20241021)
       '@radix-ui/react-id': 1.1.0(@types/react@18.3.12)(react@19.0.0-rc-45804af1-20241021)
-      '@radix-ui/react-popper': 1.2.0(@types/react-dom@18.3.1)(@types/react@18.3.12)(react-dom@19.0.0-rc-45804af1-20241021)(react@19.0.0-rc-45804af1-20241021)
-      '@radix-ui/react-portal': 1.1.2(@types/react-dom@18.3.1)(@types/react@18.3.12)(react-dom@19.0.0-rc-45804af1-20241021)(react@19.0.0-rc-45804af1-20241021)
-      '@radix-ui/react-presence': 1.1.1(@types/react-dom@18.3.1)(@types/react@18.3.12)(react-dom@19.0.0-rc-45804af1-20241021)(react@19.0.0-rc-45804af1-20241021)
-      '@radix-ui/react-primitive': 2.0.0(@types/react-dom@18.3.1)(@types/react@18.3.12)(react-dom@19.0.0-rc-45804af1-20241021)(react@19.0.0-rc-45804af1-20241021)
-      '@radix-ui/react-roving-focus': 1.1.0(@types/react-dom@18.3.1)(@types/react@18.3.12)(react-dom@19.0.0-rc-45804af1-20241021)(react@19.0.0-rc-45804af1-20241021)
+      '@radix-ui/react-popper': 1.2.0(@types/react-dom@18.3.1)(@types/react@18.3.12)(react-dom@19.0.0-rc-45804af1-20241021(react@19.0.0-rc-45804af1-20241021))(react@19.0.0-rc-45804af1-20241021)
+      '@radix-ui/react-portal': 1.1.2(@types/react-dom@18.3.1)(@types/react@18.3.12)(react-dom@19.0.0-rc-45804af1-20241021(react@19.0.0-rc-45804af1-20241021))(react@19.0.0-rc-45804af1-20241021)
+      '@radix-ui/react-presence': 1.1.1(@types/react-dom@18.3.1)(@types/react@18.3.12)(react-dom@19.0.0-rc-45804af1-20241021(react@19.0.0-rc-45804af1-20241021))(react@19.0.0-rc-45804af1-20241021)
+      '@radix-ui/react-primitive': 2.0.0(@types/react-dom@18.3.1)(@types/react@18.3.12)(react-dom@19.0.0-rc-45804af1-20241021(react@19.0.0-rc-45804af1-20241021))(react@19.0.0-rc-45804af1-20241021)
+      '@radix-ui/react-roving-focus': 1.1.0(@types/react-dom@18.3.1)(@types/react@18.3.12)(react-dom@19.0.0-rc-45804af1-20241021(react@19.0.0-rc-45804af1-20241021))(react@19.0.0-rc-45804af1-20241021)
       '@radix-ui/react-slot': 1.1.0(@types/react@18.3.12)(react@19.0.0-rc-45804af1-20241021)
       '@radix-ui/react-use-callback-ref': 1.1.0(@types/react@18.3.12)(react@19.0.0-rc-45804af1-20241021)
-      '@types/react': 18.3.12
-      '@types/react-dom': 18.3.1
       aria-hidden: 1.2.4
       react: 19.0.0-rc-45804af1-20241021
       react-dom: 19.0.0-rc-45804af1-20241021(react@19.0.0-rc-45804af1-20241021)
       react-remove-scroll: 2.6.0(@types/react@18.3.12)(react@19.0.0-rc-45804af1-20241021)
-
-  '@radix-ui/react-popper@1.2.0(@types/react-dom@18.3.1)(@types/react@18.3.12)(react-dom@19.0.0-rc-45804af1-20241021)(react@19.0.0-rc-45804af1-20241021)':
-    dependencies:
-      '@floating-ui/react-dom': 2.1.2(react-dom@19.0.0-rc-45804af1-20241021)(react@19.0.0-rc-45804af1-20241021)
-      '@radix-ui/react-arrow': 1.1.0(@types/react-dom@18.3.1)(@types/react@18.3.12)(react-dom@19.0.0-rc-45804af1-20241021)(react@19.0.0-rc-45804af1-20241021)
+    optionalDependencies:
+      '@types/react': 18.3.12
+      '@types/react-dom': 18.3.1
+
+  '@radix-ui/react-popper@1.2.0(@types/react-dom@18.3.1)(@types/react@18.3.12)(react-dom@19.0.0-rc-45804af1-20241021(react@19.0.0-rc-45804af1-20241021))(react@19.0.0-rc-45804af1-20241021)':
+    dependencies:
+      '@floating-ui/react-dom': 2.1.2(react-dom@19.0.0-rc-45804af1-20241021(react@19.0.0-rc-45804af1-20241021))(react@19.0.0-rc-45804af1-20241021)
+      '@radix-ui/react-arrow': 1.1.0(@types/react-dom@18.3.1)(@types/react@18.3.12)(react-dom@19.0.0-rc-45804af1-20241021(react@19.0.0-rc-45804af1-20241021))(react@19.0.0-rc-45804af1-20241021)
       '@radix-ui/react-compose-refs': 1.1.0(@types/react@18.3.12)(react@19.0.0-rc-45804af1-20241021)
       '@radix-ui/react-context': 1.1.0(@types/react@18.3.12)(react@19.0.0-rc-45804af1-20241021)
-      '@radix-ui/react-primitive': 2.0.0(@types/react-dom@18.3.1)(@types/react@18.3.12)(react-dom@19.0.0-rc-45804af1-20241021)(react@19.0.0-rc-45804af1-20241021)
+      '@radix-ui/react-primitive': 2.0.0(@types/react-dom@18.3.1)(@types/react@18.3.12)(react-dom@19.0.0-rc-45804af1-20241021(react@19.0.0-rc-45804af1-20241021))(react@19.0.0-rc-45804af1-20241021)
       '@radix-ui/react-use-callback-ref': 1.1.0(@types/react@18.3.12)(react@19.0.0-rc-45804af1-20241021)
       '@radix-ui/react-use-layout-effect': 1.1.0(@types/react@18.3.12)(react@19.0.0-rc-45804af1-20241021)
       '@radix-ui/react-use-rect': 1.1.0(@types/react@18.3.12)(react@19.0.0-rc-45804af1-20241021)
       '@radix-ui/react-use-size': 1.1.0(@types/react@18.3.12)(react@19.0.0-rc-45804af1-20241021)
       '@radix-ui/rect': 1.1.0
+      react: 19.0.0-rc-45804af1-20241021
+      react-dom: 19.0.0-rc-45804af1-20241021(react@19.0.0-rc-45804af1-20241021)
+    optionalDependencies:
       '@types/react': 18.3.12
       '@types/react-dom': 18.3.1
+
+  '@radix-ui/react-portal@1.1.2(@types/react-dom@18.3.1)(@types/react@18.3.12)(react-dom@19.0.0-rc-45804af1-20241021(react@19.0.0-rc-45804af1-20241021))(react@19.0.0-rc-45804af1-20241021)':
+    dependencies:
+      '@radix-ui/react-primitive': 2.0.0(@types/react-dom@18.3.1)(@types/react@18.3.12)(react-dom@19.0.0-rc-45804af1-20241021(react@19.0.0-rc-45804af1-20241021))(react@19.0.0-rc-45804af1-20241021)
+      '@radix-ui/react-use-layout-effect': 1.1.0(@types/react@18.3.12)(react@19.0.0-rc-45804af1-20241021)
       react: 19.0.0-rc-45804af1-20241021
       react-dom: 19.0.0-rc-45804af1-20241021(react@19.0.0-rc-45804af1-20241021)
-
-  '@radix-ui/react-portal@1.1.2(@types/react-dom@18.3.1)(@types/react@18.3.12)(react-dom@19.0.0-rc-45804af1-20241021)(react@19.0.0-rc-45804af1-20241021)':
-    dependencies:
-      '@radix-ui/react-primitive': 2.0.0(@types/react-dom@18.3.1)(@types/react@18.3.12)(react-dom@19.0.0-rc-45804af1-20241021)(react@19.0.0-rc-45804af1-20241021)
-      '@radix-ui/react-use-layout-effect': 1.1.0(@types/react@18.3.12)(react@19.0.0-rc-45804af1-20241021)
+    optionalDependencies:
       '@types/react': 18.3.12
       '@types/react-dom': 18.3.1
+
+  '@radix-ui/react-presence@1.1.1(@types/react-dom@18.3.1)(@types/react@18.3.12)(react-dom@19.0.0-rc-45804af1-20241021(react@19.0.0-rc-45804af1-20241021))(react@19.0.0-rc-45804af1-20241021)':
+    dependencies:
+      '@radix-ui/react-compose-refs': 1.1.0(@types/react@18.3.12)(react@19.0.0-rc-45804af1-20241021)
+      '@radix-ui/react-use-layout-effect': 1.1.0(@types/react@18.3.12)(react@19.0.0-rc-45804af1-20241021)
       react: 19.0.0-rc-45804af1-20241021
       react-dom: 19.0.0-rc-45804af1-20241021(react@19.0.0-rc-45804af1-20241021)
-
-  '@radix-ui/react-presence@1.1.1(@types/react-dom@18.3.1)(@types/react@18.3.12)(react-dom@19.0.0-rc-45804af1-20241021)(react@19.0.0-rc-45804af1-20241021)':
-    dependencies:
-      '@radix-ui/react-compose-refs': 1.1.0(@types/react@18.3.12)(react@19.0.0-rc-45804af1-20241021)
-      '@radix-ui/react-use-layout-effect': 1.1.0(@types/react@18.3.12)(react@19.0.0-rc-45804af1-20241021)
+    optionalDependencies:
       '@types/react': 18.3.12
       '@types/react-dom': 18.3.1
+
+  '@radix-ui/react-primitive@2.0.0(@types/react-dom@18.3.1)(@types/react@18.3.12)(react-dom@19.0.0-rc-45804af1-20241021(react@19.0.0-rc-45804af1-20241021))(react@19.0.0-rc-45804af1-20241021)':
+    dependencies:
+      '@radix-ui/react-slot': 1.1.0(@types/react@18.3.12)(react@19.0.0-rc-45804af1-20241021)
       react: 19.0.0-rc-45804af1-20241021
       react-dom: 19.0.0-rc-45804af1-20241021(react@19.0.0-rc-45804af1-20241021)
-
-  '@radix-ui/react-primitive@2.0.0(@types/react-dom@18.3.1)(@types/react@18.3.12)(react-dom@19.0.0-rc-45804af1-20241021)(react@19.0.0-rc-45804af1-20241021)':
-    dependencies:
-      '@radix-ui/react-slot': 1.1.0(@types/react@18.3.12)(react@19.0.0-rc-45804af1-20241021)
+    optionalDependencies:
       '@types/react': 18.3.12
       '@types/react-dom': 18.3.1
-      react: 19.0.0-rc-45804af1-20241021
-      react-dom: 19.0.0-rc-45804af1-20241021(react@19.0.0-rc-45804af1-20241021)
-
-  '@radix-ui/react-roving-focus@1.1.0(@types/react-dom@18.3.1)(@types/react@18.3.12)(react-dom@19.0.0-rc-45804af1-20241021)(react@19.0.0-rc-45804af1-20241021)':
+
+  '@radix-ui/react-roving-focus@1.1.0(@types/react-dom@18.3.1)(@types/react@18.3.12)(react-dom@19.0.0-rc-45804af1-20241021(react@19.0.0-rc-45804af1-20241021))(react@19.0.0-rc-45804af1-20241021)':
     dependencies:
       '@radix-ui/primitive': 1.1.0
-      '@radix-ui/react-collection': 1.1.0(@types/react-dom@18.3.1)(@types/react@18.3.12)(react-dom@19.0.0-rc-45804af1-20241021)(react@19.0.0-rc-45804af1-20241021)
+      '@radix-ui/react-collection': 1.1.0(@types/react-dom@18.3.1)(@types/react@18.3.12)(react-dom@19.0.0-rc-45804af1-20241021(react@19.0.0-rc-45804af1-20241021))(react@19.0.0-rc-45804af1-20241021)
       '@radix-ui/react-compose-refs': 1.1.0(@types/react@18.3.12)(react@19.0.0-rc-45804af1-20241021)
       '@radix-ui/react-context': 1.1.0(@types/react@18.3.12)(react@19.0.0-rc-45804af1-20241021)
       '@radix-ui/react-direction': 1.1.0(@types/react@18.3.12)(react@19.0.0-rc-45804af1-20241021)
       '@radix-ui/react-id': 1.1.0(@types/react@18.3.12)(react@19.0.0-rc-45804af1-20241021)
-      '@radix-ui/react-primitive': 2.0.0(@types/react-dom@18.3.1)(@types/react@18.3.12)(react-dom@19.0.0-rc-45804af1-20241021)(react@19.0.0-rc-45804af1-20241021)
+      '@radix-ui/react-primitive': 2.0.0(@types/react-dom@18.3.1)(@types/react@18.3.12)(react-dom@19.0.0-rc-45804af1-20241021(react@19.0.0-rc-45804af1-20241021))(react@19.0.0-rc-45804af1-20241021)
       '@radix-ui/react-use-callback-ref': 1.1.0(@types/react@18.3.12)(react@19.0.0-rc-45804af1-20241021)
       '@radix-ui/react-use-controllable-state': 1.1.0(@types/react@18.3.12)(react@19.0.0-rc-45804af1-20241021)
+      react: 19.0.0-rc-45804af1-20241021
+      react-dom: 19.0.0-rc-45804af1-20241021(react@19.0.0-rc-45804af1-20241021)
+    optionalDependencies:
       '@types/react': 18.3.12
       '@types/react-dom': 18.3.1
-      react: 19.0.0-rc-45804af1-20241021
-      react-dom: 19.0.0-rc-45804af1-20241021(react@19.0.0-rc-45804af1-20241021)
-
-  '@radix-ui/react-select@2.1.2(@types/react-dom@18.3.1)(@types/react@18.3.12)(react-dom@19.0.0-rc-45804af1-20241021)(react@19.0.0-rc-45804af1-20241021)':
+
+  '@radix-ui/react-select@2.1.2(@types/react-dom@18.3.1)(@types/react@18.3.12)(react-dom@19.0.0-rc-45804af1-20241021(react@19.0.0-rc-45804af1-20241021))(react@19.0.0-rc-45804af1-20241021)':
     dependencies:
       '@radix-ui/number': 1.1.0
       '@radix-ui/primitive': 1.1.0
-      '@radix-ui/react-collection': 1.1.0(@types/react-dom@18.3.1)(@types/react@18.3.12)(react-dom@19.0.0-rc-45804af1-20241021)(react@19.0.0-rc-45804af1-20241021)
+      '@radix-ui/react-collection': 1.1.0(@types/react-dom@18.3.1)(@types/react@18.3.12)(react-dom@19.0.0-rc-45804af1-20241021(react@19.0.0-rc-45804af1-20241021))(react@19.0.0-rc-45804af1-20241021)
       '@radix-ui/react-compose-refs': 1.1.0(@types/react@18.3.12)(react@19.0.0-rc-45804af1-20241021)
       '@radix-ui/react-context': 1.1.1(@types/react@18.3.12)(react@19.0.0-rc-45804af1-20241021)
       '@radix-ui/react-direction': 1.1.0(@types/react@18.3.12)(react@19.0.0-rc-45804af1-20241021)
-      '@radix-ui/react-dismissable-layer': 1.1.1(@types/react-dom@18.3.1)(@types/react@18.3.12)(react-dom@19.0.0-rc-45804af1-20241021)(react@19.0.0-rc-45804af1-20241021)
+      '@radix-ui/react-dismissable-layer': 1.1.1(@types/react-dom@18.3.1)(@types/react@18.3.12)(react-dom@19.0.0-rc-45804af1-20241021(react@19.0.0-rc-45804af1-20241021))(react@19.0.0-rc-45804af1-20241021)
       '@radix-ui/react-focus-guards': 1.1.1(@types/react@18.3.12)(react@19.0.0-rc-45804af1-20241021)
-      '@radix-ui/react-focus-scope': 1.1.0(@types/react-dom@18.3.1)(@types/react@18.3.12)(react-dom@19.0.0-rc-45804af1-20241021)(react@19.0.0-rc-45804af1-20241021)
+      '@radix-ui/react-focus-scope': 1.1.0(@types/react-dom@18.3.1)(@types/react@18.3.12)(react-dom@19.0.0-rc-45804af1-20241021(react@19.0.0-rc-45804af1-20241021))(react@19.0.0-rc-45804af1-20241021)
       '@radix-ui/react-id': 1.1.0(@types/react@18.3.12)(react@19.0.0-rc-45804af1-20241021)
-      '@radix-ui/react-popper': 1.2.0(@types/react-dom@18.3.1)(@types/react@18.3.12)(react-dom@19.0.0-rc-45804af1-20241021)(react@19.0.0-rc-45804af1-20241021)
-      '@radix-ui/react-portal': 1.1.2(@types/react-dom@18.3.1)(@types/react@18.3.12)(react-dom@19.0.0-rc-45804af1-20241021)(react@19.0.0-rc-45804af1-20241021)
-      '@radix-ui/react-primitive': 2.0.0(@types/react-dom@18.3.1)(@types/react@18.3.12)(react-dom@19.0.0-rc-45804af1-20241021)(react@19.0.0-rc-45804af1-20241021)
+      '@radix-ui/react-popper': 1.2.0(@types/react-dom@18.3.1)(@types/react@18.3.12)(react-dom@19.0.0-rc-45804af1-20241021(react@19.0.0-rc-45804af1-20241021))(react@19.0.0-rc-45804af1-20241021)
+      '@radix-ui/react-portal': 1.1.2(@types/react-dom@18.3.1)(@types/react@18.3.12)(react-dom@19.0.0-rc-45804af1-20241021(react@19.0.0-rc-45804af1-20241021))(react@19.0.0-rc-45804af1-20241021)
+      '@radix-ui/react-primitive': 2.0.0(@types/react-dom@18.3.1)(@types/react@18.3.12)(react-dom@19.0.0-rc-45804af1-20241021(react@19.0.0-rc-45804af1-20241021))(react@19.0.0-rc-45804af1-20241021)
       '@radix-ui/react-slot': 1.1.0(@types/react@18.3.12)(react@19.0.0-rc-45804af1-20241021)
       '@radix-ui/react-use-callback-ref': 1.1.0(@types/react@18.3.12)(react@19.0.0-rc-45804af1-20241021)
       '@radix-ui/react-use-controllable-state': 1.1.0(@types/react@18.3.12)(react@19.0.0-rc-45804af1-20241021)
       '@radix-ui/react-use-layout-effect': 1.1.0(@types/react@18.3.12)(react@19.0.0-rc-45804af1-20241021)
       '@radix-ui/react-use-previous': 1.1.0(@types/react@18.3.12)(react@19.0.0-rc-45804af1-20241021)
-      '@radix-ui/react-visually-hidden': 1.1.0(@types/react-dom@18.3.1)(@types/react@18.3.12)(react-dom@19.0.0-rc-45804af1-20241021)(react@19.0.0-rc-45804af1-20241021)
-      '@types/react': 18.3.12
-      '@types/react-dom': 18.3.1
+      '@radix-ui/react-visually-hidden': 1.1.0(@types/react-dom@18.3.1)(@types/react@18.3.12)(react-dom@19.0.0-rc-45804af1-20241021(react@19.0.0-rc-45804af1-20241021))(react@19.0.0-rc-45804af1-20241021)
       aria-hidden: 1.2.4
       react: 19.0.0-rc-45804af1-20241021
       react-dom: 19.0.0-rc-45804af1-20241021(react@19.0.0-rc-45804af1-20241021)
       react-remove-scroll: 2.6.0(@types/react@18.3.12)(react@19.0.0-rc-45804af1-20241021)
-
-  '@radix-ui/react-separator@1.1.0(@types/react-dom@18.3.1)(@types/react@18.3.12)(react-dom@19.0.0-rc-45804af1-20241021)(react@19.0.0-rc-45804af1-20241021)':
-    dependencies:
-      '@radix-ui/react-primitive': 2.0.0(@types/react-dom@18.3.1)(@types/react@18.3.12)(react-dom@19.0.0-rc-45804af1-20241021)(react@19.0.0-rc-45804af1-20241021)
+    optionalDependencies:
       '@types/react': 18.3.12
       '@types/react-dom': 18.3.1
+
+  '@radix-ui/react-separator@1.1.0(@types/react-dom@18.3.1)(@types/react@18.3.12)(react-dom@19.0.0-rc-45804af1-20241021(react@19.0.0-rc-45804af1-20241021))(react@19.0.0-rc-45804af1-20241021)':
+    dependencies:
+      '@radix-ui/react-primitive': 2.0.0(@types/react-dom@18.3.1)(@types/react@18.3.12)(react-dom@19.0.0-rc-45804af1-20241021(react@19.0.0-rc-45804af1-20241021))(react@19.0.0-rc-45804af1-20241021)
       react: 19.0.0-rc-45804af1-20241021
       react-dom: 19.0.0-rc-45804af1-20241021(react@19.0.0-rc-45804af1-20241021)
+    optionalDependencies:
+      '@types/react': 18.3.12
+      '@types/react-dom': 18.3.1
 
   '@radix-ui/react-slot@1.1.0(@types/react@18.3.12)(react@19.0.0-rc-45804af1-20241021)':
     dependencies:
       '@radix-ui/react-compose-refs': 1.1.0(@types/react@18.3.12)(react@19.0.0-rc-45804af1-20241021)
+      react: 19.0.0-rc-45804af1-20241021
+    optionalDependencies:
       '@types/react': 18.3.12
-      react: 19.0.0-rc-45804af1-20241021
-
-  '@radix-ui/react-tooltip@1.1.3(@types/react-dom@18.3.1)(@types/react@18.3.12)(react-dom@19.0.0-rc-45804af1-20241021)(react@19.0.0-rc-45804af1-20241021)':
+
+  '@radix-ui/react-tooltip@1.1.3(@types/react-dom@18.3.1)(@types/react@18.3.12)(react-dom@19.0.0-rc-45804af1-20241021(react@19.0.0-rc-45804af1-20241021))(react@19.0.0-rc-45804af1-20241021)':
     dependencies:
       '@radix-ui/primitive': 1.1.0
       '@radix-ui/react-compose-refs': 1.1.0(@types/react@18.3.12)(react@19.0.0-rc-45804af1-20241021)
       '@radix-ui/react-context': 1.1.1(@types/react@18.3.12)(react@19.0.0-rc-45804af1-20241021)
-      '@radix-ui/react-dismissable-layer': 1.1.1(@types/react-dom@18.3.1)(@types/react@18.3.12)(react-dom@19.0.0-rc-45804af1-20241021)(react@19.0.0-rc-45804af1-20241021)
+      '@radix-ui/react-dismissable-layer': 1.1.1(@types/react-dom@18.3.1)(@types/react@18.3.12)(react-dom@19.0.0-rc-45804af1-20241021(react@19.0.0-rc-45804af1-20241021))(react@19.0.0-rc-45804af1-20241021)
       '@radix-ui/react-id': 1.1.0(@types/react@18.3.12)(react@19.0.0-rc-45804af1-20241021)
-      '@radix-ui/react-popper': 1.2.0(@types/react-dom@18.3.1)(@types/react@18.3.12)(react-dom@19.0.0-rc-45804af1-20241021)(react@19.0.0-rc-45804af1-20241021)
-      '@radix-ui/react-portal': 1.1.2(@types/react-dom@18.3.1)(@types/react@18.3.12)(react-dom@19.0.0-rc-45804af1-20241021)(react@19.0.0-rc-45804af1-20241021)
-      '@radix-ui/react-presence': 1.1.1(@types/react-dom@18.3.1)(@types/react@18.3.12)(react-dom@19.0.0-rc-45804af1-20241021)(react@19.0.0-rc-45804af1-20241021)
-      '@radix-ui/react-primitive': 2.0.0(@types/react-dom@18.3.1)(@types/react@18.3.12)(react-dom@19.0.0-rc-45804af1-20241021)(react@19.0.0-rc-45804af1-20241021)
+      '@radix-ui/react-popper': 1.2.0(@types/react-dom@18.3.1)(@types/react@18.3.12)(react-dom@19.0.0-rc-45804af1-20241021(react@19.0.0-rc-45804af1-20241021))(react@19.0.0-rc-45804af1-20241021)
+      '@radix-ui/react-portal': 1.1.2(@types/react-dom@18.3.1)(@types/react@18.3.12)(react-dom@19.0.0-rc-45804af1-20241021(react@19.0.0-rc-45804af1-20241021))(react@19.0.0-rc-45804af1-20241021)
+      '@radix-ui/react-presence': 1.1.1(@types/react-dom@18.3.1)(@types/react@18.3.12)(react-dom@19.0.0-rc-45804af1-20241021(react@19.0.0-rc-45804af1-20241021))(react@19.0.0-rc-45804af1-20241021)
+      '@radix-ui/react-primitive': 2.0.0(@types/react-dom@18.3.1)(@types/react@18.3.12)(react-dom@19.0.0-rc-45804af1-20241021(react@19.0.0-rc-45804af1-20241021))(react@19.0.0-rc-45804af1-20241021)
       '@radix-ui/react-slot': 1.1.0(@types/react@18.3.12)(react@19.0.0-rc-45804af1-20241021)
       '@radix-ui/react-use-controllable-state': 1.1.0(@types/react@18.3.12)(react@19.0.0-rc-45804af1-20241021)
-      '@radix-ui/react-visually-hidden': 1.1.0(@types/react-dom@18.3.1)(@types/react@18.3.12)(react-dom@19.0.0-rc-45804af1-20241021)(react@19.0.0-rc-45804af1-20241021)
+      '@radix-ui/react-visually-hidden': 1.1.0(@types/react-dom@18.3.1)(@types/react@18.3.12)(react-dom@19.0.0-rc-45804af1-20241021(react@19.0.0-rc-45804af1-20241021))(react@19.0.0-rc-45804af1-20241021)
+      react: 19.0.0-rc-45804af1-20241021
+      react-dom: 19.0.0-rc-45804af1-20241021(react@19.0.0-rc-45804af1-20241021)
+    optionalDependencies:
       '@types/react': 18.3.12
       '@types/react-dom': 18.3.1
+
+  '@radix-ui/react-use-callback-ref@1.1.0(@types/react@18.3.12)(react@19.0.0-rc-45804af1-20241021)':
+    dependencies:
+      react: 19.0.0-rc-45804af1-20241021
+    optionalDependencies:
+      '@types/react': 18.3.12
+
+  '@radix-ui/react-use-controllable-state@1.1.0(@types/react@18.3.12)(react@19.0.0-rc-45804af1-20241021)':
+    dependencies:
+      '@radix-ui/react-use-callback-ref': 1.1.0(@types/react@18.3.12)(react@19.0.0-rc-45804af1-20241021)
+      react: 19.0.0-rc-45804af1-20241021
+    optionalDependencies:
+      '@types/react': 18.3.12
+
+  '@radix-ui/react-use-escape-keydown@1.1.0(@types/react@18.3.12)(react@19.0.0-rc-45804af1-20241021)':
+    dependencies:
+      '@radix-ui/react-use-callback-ref': 1.1.0(@types/react@18.3.12)(react@19.0.0-rc-45804af1-20241021)
+      react: 19.0.0-rc-45804af1-20241021
+    optionalDependencies:
+      '@types/react': 18.3.12
+
+  '@radix-ui/react-use-layout-effect@1.1.0(@types/react@18.3.12)(react@19.0.0-rc-45804af1-20241021)':
+    dependencies:
+      react: 19.0.0-rc-45804af1-20241021
+    optionalDependencies:
+      '@types/react': 18.3.12
+
+  '@radix-ui/react-use-previous@1.1.0(@types/react@18.3.12)(react@19.0.0-rc-45804af1-20241021)':
+    dependencies:
+      react: 19.0.0-rc-45804af1-20241021
+    optionalDependencies:
+      '@types/react': 18.3.12
+
+  '@radix-ui/react-use-rect@1.1.0(@types/react@18.3.12)(react@19.0.0-rc-45804af1-20241021)':
+    dependencies:
+      '@radix-ui/rect': 1.1.0
+      react: 19.0.0-rc-45804af1-20241021
+    optionalDependencies:
+      '@types/react': 18.3.12
+
+  '@radix-ui/react-use-size@1.1.0(@types/react@18.3.12)(react@19.0.0-rc-45804af1-20241021)':
+    dependencies:
+      '@radix-ui/react-use-layout-effect': 1.1.0(@types/react@18.3.12)(react@19.0.0-rc-45804af1-20241021)
+      react: 19.0.0-rc-45804af1-20241021
+    optionalDependencies:
+      '@types/react': 18.3.12
+
+  '@radix-ui/react-visually-hidden@1.1.0(@types/react-dom@18.3.1)(@types/react@18.3.12)(react-dom@19.0.0-rc-45804af1-20241021(react@19.0.0-rc-45804af1-20241021))(react@19.0.0-rc-45804af1-20241021)':
+    dependencies:
+      '@radix-ui/react-primitive': 2.0.0(@types/react-dom@18.3.1)(@types/react@18.3.12)(react-dom@19.0.0-rc-45804af1-20241021(react@19.0.0-rc-45804af1-20241021))(react@19.0.0-rc-45804af1-20241021)
       react: 19.0.0-rc-45804af1-20241021
       react-dom: 19.0.0-rc-45804af1-20241021(react@19.0.0-rc-45804af1-20241021)
-
-  '@radix-ui/react-use-callback-ref@1.1.0(@types/react@18.3.12)(react@19.0.0-rc-45804af1-20241021)':
-    dependencies:
-      '@types/react': 18.3.12
-      react: 19.0.0-rc-45804af1-20241021
-
-  '@radix-ui/react-use-controllable-state@1.1.0(@types/react@18.3.12)(react@19.0.0-rc-45804af1-20241021)':
-    dependencies:
-      '@radix-ui/react-use-callback-ref': 1.1.0(@types/react@18.3.12)(react@19.0.0-rc-45804af1-20241021)
-      '@types/react': 18.3.12
-      react: 19.0.0-rc-45804af1-20241021
-
-  '@radix-ui/react-use-escape-keydown@1.1.0(@types/react@18.3.12)(react@19.0.0-rc-45804af1-20241021)':
-    dependencies:
-      '@radix-ui/react-use-callback-ref': 1.1.0(@types/react@18.3.12)(react@19.0.0-rc-45804af1-20241021)
-      '@types/react': 18.3.12
-      react: 19.0.0-rc-45804af1-20241021
-
-  '@radix-ui/react-use-layout-effect@1.1.0(@types/react@18.3.12)(react@19.0.0-rc-45804af1-20241021)':
-    dependencies:
-      '@types/react': 18.3.12
-      react: 19.0.0-rc-45804af1-20241021
-
-  '@radix-ui/react-use-previous@1.1.0(@types/react@18.3.12)(react@19.0.0-rc-45804af1-20241021)':
-    dependencies:
-      '@types/react': 18.3.12
-      react: 19.0.0-rc-45804af1-20241021
-
-  '@radix-ui/react-use-rect@1.1.0(@types/react@18.3.12)(react@19.0.0-rc-45804af1-20241021)':
-    dependencies:
-      '@radix-ui/rect': 1.1.0
-      '@types/react': 18.3.12
-      react: 19.0.0-rc-45804af1-20241021
-
-  '@radix-ui/react-use-size@1.1.0(@types/react@18.3.12)(react@19.0.0-rc-45804af1-20241021)':
-    dependencies:
-      '@radix-ui/react-use-layout-effect': 1.1.0(@types/react@18.3.12)(react@19.0.0-rc-45804af1-20241021)
-      '@types/react': 18.3.12
-      react: 19.0.0-rc-45804af1-20241021
-
-  '@radix-ui/react-visually-hidden@1.1.0(@types/react-dom@18.3.1)(@types/react@18.3.12)(react-dom@19.0.0-rc-45804af1-20241021)(react@19.0.0-rc-45804af1-20241021)':
-    dependencies:
-      '@radix-ui/react-primitive': 2.0.0(@types/react-dom@18.3.1)(@types/react@18.3.12)(react-dom@19.0.0-rc-45804af1-20241021)(react@19.0.0-rc-45804af1-20241021)
+    optionalDependencies:
       '@types/react': 18.3.12
       '@types/react-dom': 18.3.1
-      react: 19.0.0-rc-45804af1-20241021
-      react-dom: 19.0.0-rc-45804af1-20241021(react@19.0.0-rc-45804af1-20241021)
 
   '@radix-ui/rect@1.1.0': {}
 
@@ -4716,6 +4560,7 @@
       '@typescript-eslint/visitor-keys': 7.2.0
       debug: 4.3.7
       eslint: 8.57.1
+    optionalDependencies:
       typescript: 5.6.3
     transitivePeerDependencies:
       - supports-color
@@ -4737,6 +4582,7 @@
       minimatch: 9.0.3
       semver: 7.6.3
       ts-api-utils: 1.3.0(typescript@5.6.3)
+    optionalDependencies:
       typescript: 5.6.3
     transitivePeerDependencies:
       - supports-color
@@ -4748,30 +4594,16 @@
 
   '@ungap/structured-clone@1.2.0': {}
 
-<<<<<<< HEAD
-  /@upstash/redis@1.34.3:
-    resolution: {integrity: sha512-VT25TyODGy/8ljl7GADnJoMmtmJ1F8d84UXfGonRRF8fWYJz7+2J6GzW+a6ETGtk4OyuRTt7FRSvFG5GvrfSdQ==}
+  '@upstash/redis@1.34.3':
     dependencies:
       crypto-js: 4.2.0
-    dev: false
-
-  /@vercel/analytics@1.3.2(next@15.0.3-canary.2)(react@19.0.0-rc-45804af1-20241021):
-    resolution: {integrity: sha512-n/Ws7skBbW+fUBMeg+jrT30+GP00jTHvCcL4fuVrShuML0uveEV/4vVUdvqEVnDgXIGfLm0GXW5EID2mCcRXhg==}
-    peerDependencies:
-      next: '>= 13'
-      react: ^18.0 || ^19.0 || ^19.0.0-rc
-    peerDependenciesMeta:
-      next:
-        optional: true
-      react:
-        optional: true
-=======
-  '@vercel/analytics@1.3.2(next@15.0.3-canary.2)(react@19.0.0-rc-45804af1-20241021)':
->>>>>>> 5672d373
-    dependencies:
-      next: 15.0.3-canary.2(react-dom@19.0.0-rc-45804af1-20241021)(react@19.0.0-rc-45804af1-20241021)
+
+  '@vercel/analytics@1.3.2(next@15.0.3-canary.2(@opentelemetry/api@1.9.0)(react-dom@19.0.0-rc-45804af1-20241021(react@19.0.0-rc-45804af1-20241021))(react@19.0.0-rc-45804af1-20241021))(react@19.0.0-rc-45804af1-20241021)':
+    dependencies:
+      server-only: 0.0.1
+    optionalDependencies:
+      next: 15.0.3-canary.2(@opentelemetry/api@1.9.0)(react-dom@19.0.0-rc-45804af1-20241021(react@19.0.0-rc-45804af1-20241021))(react@19.0.0-rc-45804af1-20241021)
       react: 19.0.0-rc-45804af1-20241021
-      server-only: 0.0.1
 
   '@vercel/blob@0.24.1':
     dependencies:
@@ -4780,30 +4612,13 @@
       is-buffer: 2.0.5
       undici: 5.28.4
 
-<<<<<<< HEAD
-  /@vercel/functions@1.5.0:
-    resolution: {integrity: sha512-ub3ptVeOsx8UPgiTv9+rpQJqmF7VG8QIzguBZo0E0VRAyJliB8bt1ooB9Wrh3333dKzMNS8NMe3iFtf6OPUP3A==}
-    engines: {node: '>= 16'}
-    peerDependencies:
-      '@aws-sdk/credential-provider-web-identity': '*'
-    peerDependenciesMeta:
-      '@aws-sdk/credential-provider-web-identity':
-        optional: true
-    dev: false
-
-  /@vercel/kv@3.0.0:
-    resolution: {integrity: sha512-pKT8fRnfyYk2MgvyB6fn6ipJPCdfZwiKDdw7vB+HL50rjboEBHDVBEcnwfkEpVSp2AjNtoaOUH7zG+bVC/rvSg==}
-    engines: {node: '>=14.6'}
+  '@vercel/functions@1.5.0': {}
+
+  '@vercel/kv@3.0.0':
     dependencies:
       '@upstash/redis': 1.34.3
-    dev: false
-
-  /@vercel/postgres@0.10.0:
-    resolution: {integrity: sha512-fSD23DxGND40IzSkXjcFcxr53t3Tiym59Is0jSYIFpG4/0f0KO9SGtcp1sXiebvPaGe7N/tU05cH4yt2S6/IPg==}
-    engines: {node: '>=18.14'}
-=======
+
   '@vercel/postgres@0.10.0':
->>>>>>> 5672d373
     dependencies:
       '@neondatabase/serverless': 0.9.5
       bufferutil: 4.0.8
@@ -4825,9 +4640,10 @@
       '@ai-sdk/ui-utils': 1.0.0-canary.6(zod@3.23.8)
       '@opentelemetry/api': 1.9.0
       jsondiffpatch: 0.6.0
+      zod-to-json-schema: 3.23.5(zod@3.23.8)
+    optionalDependencies:
       react: 19.0.0-rc-45804af1-20241021
       zod: 3.23.8
-      zod-to-json-schema: 3.23.5(zod@3.23.8)
 
   ajv@6.12.6:
     dependencies:
@@ -5066,18 +4882,9 @@
       shebang-command: 2.0.0
       which: 2.0.2
 
-<<<<<<< HEAD
-  /crypto-js@4.2.0:
-    resolution: {integrity: sha512-KALDyEYgpY+Rlob/iriUtjV6d5Eq+Y191A5g4UqLAi8CyGP9N1+FdVbkc1SxKc2r4YAYqG8JzO2KGL+AizD70Q==}
-    dev: false
-
-  /cssesc@3.0.0:
-    resolution: {integrity: sha512-/Tb/JcjK111nNScGob5MNtsntNM1aCNUDipB/TkwZFhyDrrE47SOx/18wF2bbjgc3ZzCSKW1T5nt5EbFoAz/Vg==}
-    engines: {node: '>=4'}
-    hasBin: true
-=======
+  crypto-js@4.2.0: {}
+
   cssesc@3.0.0: {}
->>>>>>> 5672d373
 
   csstype@3.1.3: {}
 
@@ -5169,8 +4976,11 @@
     transitivePeerDependencies:
       - supports-color
 
-  drizzle-orm@0.34.1(@types/react@18.3.12)(@vercel/postgres@0.10.0)(postgres@3.4.5)(react@19.0.0-rc-45804af1-20241021):
-    dependencies:
+  drizzle-orm@0.34.1(@neondatabase/serverless@0.9.5)(@opentelemetry/api@1.9.0)(@types/pg@8.11.6)(@types/react@18.3.12)(@vercel/postgres@0.10.0)(postgres@3.4.5)(react@19.0.0-rc-45804af1-20241021):
+    optionalDependencies:
+      '@neondatabase/serverless': 0.9.5
+      '@opentelemetry/api': 1.9.0
+      '@types/pg': 8.11.6
       '@types/react': 18.3.12
       '@vercel/postgres': 0.10.0
       postgres: 3.4.5
@@ -5377,11 +5187,12 @@
       '@typescript-eslint/parser': 7.2.0(eslint@8.57.1)(typescript@5.6.3)
       eslint: 8.57.1
       eslint-import-resolver-node: 0.3.9
-      eslint-import-resolver-typescript: 3.6.3(@typescript-eslint/parser@7.2.0)(eslint-import-resolver-node@0.3.9)(eslint-plugin-import@2.31.0)(eslint@8.57.1)
-      eslint-plugin-import: 2.31.0(@typescript-eslint/parser@7.2.0)(eslint-import-resolver-typescript@3.6.3)(eslint@8.57.1)
+      eslint-import-resolver-typescript: 3.6.3(@typescript-eslint/parser@7.2.0(eslint@8.57.1)(typescript@5.6.3))(eslint-import-resolver-node@0.3.9)(eslint-plugin-import@2.31.0)(eslint@8.57.1)
+      eslint-plugin-import: 2.31.0(@typescript-eslint/parser@7.2.0(eslint@8.57.1)(typescript@5.6.3))(eslint-import-resolver-typescript@3.6.3)(eslint@8.57.1)
       eslint-plugin-jsx-a11y: 6.10.2(eslint@8.57.1)
       eslint-plugin-react: 7.37.2(eslint@8.57.1)
       eslint-plugin-react-hooks: 5.0.0-canary-7118f5dd7-20230705(eslint@8.57.1)
+    optionalDependencies:
       typescript: 5.6.3
     transitivePeerDependencies:
       - eslint-import-resolver-webpack
@@ -5400,18 +5211,19 @@
     transitivePeerDependencies:
       - supports-color
 
-  eslint-import-resolver-typescript@3.6.3(@typescript-eslint/parser@7.2.0)(eslint-import-resolver-node@0.3.9)(eslint-plugin-import@2.31.0)(eslint@8.57.1):
+  eslint-import-resolver-typescript@3.6.3(@typescript-eslint/parser@7.2.0(eslint@8.57.1)(typescript@5.6.3))(eslint-import-resolver-node@0.3.9)(eslint-plugin-import@2.31.0)(eslint@8.57.1):
     dependencies:
       '@nolyfill/is-core-module': 1.0.39
       debug: 4.3.7
       enhanced-resolve: 5.17.1
       eslint: 8.57.1
-      eslint-module-utils: 2.12.0(@typescript-eslint/parser@7.2.0)(eslint-import-resolver-node@0.3.9)(eslint-import-resolver-typescript@3.6.3)(eslint@8.57.1)
-      eslint-plugin-import: 2.31.0(@typescript-eslint/parser@7.2.0)(eslint-import-resolver-typescript@3.6.3)(eslint@8.57.1)
+      eslint-module-utils: 2.12.0(@typescript-eslint/parser@7.2.0(eslint@8.57.1)(typescript@5.6.3))(eslint-import-resolver-node@0.3.9)(eslint-import-resolver-typescript@3.6.3(@typescript-eslint/parser@7.2.0(eslint@8.57.1)(typescript@5.6.3))(eslint-import-resolver-node@0.3.9)(eslint-plugin-import@2.31.0)(eslint@8.57.1))(eslint@8.57.1)
       fast-glob: 3.3.2
       get-tsconfig: 4.8.1
       is-bun-module: 1.2.1
       is-glob: 4.0.3
+    optionalDependencies:
+      eslint-plugin-import: 2.31.0(@typescript-eslint/parser@7.2.0(eslint@8.57.1)(typescript@5.6.3))(eslint-import-resolver-typescript@3.6.3)(eslint@8.57.1)
     transitivePeerDependencies:
       - '@typescript-eslint/parser'
       - eslint-import-resolver-node
@@ -5424,49 +5236,52 @@
       debug: 4.3.7
       enhanced-resolve: 5.17.1
       eslint: 8.57.1
-      eslint-module-utils: 2.12.0(eslint-import-resolver-typescript@3.6.3)(eslint@8.57.1)
-      eslint-plugin-import: 2.31.0(eslint-import-resolver-typescript@3.6.3)(eslint@8.57.1)
+      eslint-module-utils: 2.12.0(eslint-import-resolver-typescript@3.6.3(eslint-plugin-import@2.31.0)(eslint@8.57.1))(eslint@8.57.1)
       fast-glob: 3.3.2
       get-tsconfig: 4.8.1
       is-bun-module: 1.2.1
       is-glob: 4.0.3
+    optionalDependencies:
+      eslint-plugin-import: 2.31.0(eslint-import-resolver-typescript@3.6.3)(eslint@8.57.1)
     transitivePeerDependencies:
       - '@typescript-eslint/parser'
       - eslint-import-resolver-node
       - eslint-import-resolver-webpack
       - supports-color
 
-  eslint-module-utils@2.12.0(@typescript-eslint/parser@7.2.0)(eslint-import-resolver-node@0.3.9)(eslint-import-resolver-typescript@3.6.3)(eslint@8.57.1):
-    dependencies:
+  eslint-module-utils@2.12.0(@typescript-eslint/parser@7.2.0(eslint@8.57.1)(typescript@5.6.3))(eslint-import-resolver-node@0.3.9)(eslint-import-resolver-typescript@3.6.3(@typescript-eslint/parser@7.2.0(eslint@8.57.1)(typescript@5.6.3))(eslint-import-resolver-node@0.3.9)(eslint-plugin-import@2.31.0)(eslint@8.57.1))(eslint@8.57.1):
+    dependencies:
+      debug: 3.2.7
+    optionalDependencies:
       '@typescript-eslint/parser': 7.2.0(eslint@8.57.1)(typescript@5.6.3)
-      debug: 3.2.7
       eslint: 8.57.1
       eslint-import-resolver-node: 0.3.9
-      eslint-import-resolver-typescript: 3.6.3(@typescript-eslint/parser@7.2.0)(eslint-import-resolver-node@0.3.9)(eslint-plugin-import@2.31.0)(eslint@8.57.1)
+      eslint-import-resolver-typescript: 3.6.3(@typescript-eslint/parser@7.2.0(eslint@8.57.1)(typescript@5.6.3))(eslint-import-resolver-node@0.3.9)(eslint-plugin-import@2.31.0)(eslint@8.57.1)
     transitivePeerDependencies:
       - supports-color
 
-  eslint-module-utils@2.12.0(eslint-import-resolver-node@0.3.9)(eslint-import-resolver-typescript@3.6.3)(eslint@8.57.1):
+  eslint-module-utils@2.12.0(eslint-import-resolver-node@0.3.9)(eslint-import-resolver-typescript@3.6.3(eslint-plugin-import@2.31.0)(eslint@8.57.1))(eslint@8.57.1):
     dependencies:
       debug: 3.2.7
+    optionalDependencies:
       eslint: 8.57.1
       eslint-import-resolver-node: 0.3.9
       eslint-import-resolver-typescript: 3.6.3(eslint-plugin-import@2.31.0)(eslint@8.57.1)
     transitivePeerDependencies:
       - supports-color
 
-  eslint-module-utils@2.12.0(eslint-import-resolver-typescript@3.6.3)(eslint@8.57.1):
+  eslint-module-utils@2.12.0(eslint-import-resolver-typescript@3.6.3(eslint-plugin-import@2.31.0)(eslint@8.57.1))(eslint@8.57.1):
     dependencies:
       debug: 3.2.7
+    optionalDependencies:
       eslint: 8.57.1
       eslint-import-resolver-typescript: 3.6.3(eslint-plugin-import@2.31.0)(eslint@8.57.1)
     transitivePeerDependencies:
       - supports-color
 
-  eslint-plugin-import@2.31.0(@typescript-eslint/parser@7.2.0)(eslint-import-resolver-typescript@3.6.3)(eslint@8.57.1):
+  eslint-plugin-import@2.31.0(@typescript-eslint/parser@7.2.0(eslint@8.57.1)(typescript@5.6.3))(eslint-import-resolver-typescript@3.6.3)(eslint@8.57.1):
     dependencies:
       '@rtsao/scc': 1.1.0
-      '@typescript-eslint/parser': 7.2.0(eslint@8.57.1)(typescript@5.6.3)
       array-includes: 3.1.8
       array.prototype.findlastindex: 1.2.5
       array.prototype.flat: 1.3.2
@@ -5475,7 +5290,7 @@
       doctrine: 2.1.0
       eslint: 8.57.1
       eslint-import-resolver-node: 0.3.9
-      eslint-module-utils: 2.12.0(@typescript-eslint/parser@7.2.0)(eslint-import-resolver-node@0.3.9)(eslint-import-resolver-typescript@3.6.3)(eslint@8.57.1)
+      eslint-module-utils: 2.12.0(@typescript-eslint/parser@7.2.0(eslint@8.57.1)(typescript@5.6.3))(eslint-import-resolver-node@0.3.9)(eslint-import-resolver-typescript@3.6.3(@typescript-eslint/parser@7.2.0(eslint@8.57.1)(typescript@5.6.3))(eslint-import-resolver-node@0.3.9)(eslint-plugin-import@2.31.0)(eslint@8.57.1))(eslint@8.57.1)
       hasown: 2.0.2
       is-core-module: 2.15.1
       is-glob: 4.0.3
@@ -5486,6 +5301,8 @@
       semver: 6.3.1
       string.prototype.trimend: 1.0.8
       tsconfig-paths: 3.15.0
+    optionalDependencies:
+      '@typescript-eslint/parser': 7.2.0(eslint@8.57.1)(typescript@5.6.3)
     transitivePeerDependencies:
       - eslint-import-resolver-typescript
       - eslint-import-resolver-webpack
@@ -5502,7 +5319,7 @@
       doctrine: 2.1.0
       eslint: 8.57.1
       eslint-import-resolver-node: 0.3.9
-      eslint-module-utils: 2.12.0(eslint-import-resolver-node@0.3.9)(eslint-import-resolver-typescript@3.6.3)(eslint@8.57.1)
+      eslint-module-utils: 2.12.0(eslint-import-resolver-node@0.3.9)(eslint-import-resolver-typescript@3.6.3(eslint-plugin-import@2.31.0)(eslint@8.57.1))(eslint@8.57.1)
       hasown: 2.0.2
       is-core-module: 2.15.1
       is-glob: 4.0.3
@@ -5691,11 +5508,12 @@
       cross-spawn: 7.0.3
       signal-exit: 4.1.0
 
-  framer-motion@11.11.10(react-dom@19.0.0-rc-45804af1-20241021)(react@19.0.0-rc-45804af1-20241021):
-    dependencies:
+  framer-motion@11.11.10(react-dom@19.0.0-rc-45804af1-20241021(react@19.0.0-rc-45804af1-20241021))(react@19.0.0-rc-45804af1-20241021):
+    dependencies:
+      tslib: 2.8.0
+    optionalDependencies:
       react: 19.0.0-rc-45804af1-20241021
       react-dom: 19.0.0-rc-45804af1-20241021(react@19.0.0-rc-45804af1-20241021)
-      tslib: 2.8.0
 
   fs.realpath@1.0.0: {}
 
@@ -5713,9 +5531,9 @@
 
   functions-have-names@1.2.3: {}
 
-  geist@1.3.1(next@15.0.3-canary.2):
-    dependencies:
-      next: 15.0.3-canary.2(react-dom@19.0.0-rc-45804af1-20241021)(react@19.0.0-rc-45804af1-20241021)
+  geist@1.3.1(next@15.0.3-canary.2(@opentelemetry/api@1.9.0)(react-dom@19.0.0-rc-45804af1-20241021(react@19.0.0-rc-45804af1-20241021))(react@19.0.0-rc-45804af1-20241021)):
+    dependencies:
+      next: 15.0.3-canary.2(@opentelemetry/api@1.9.0)(react-dom@19.0.0-rc-45804af1-20241021(react@19.0.0-rc-45804af1-20241021))(react@19.0.0-rc-45804af1-20241021)
 
   get-intrinsic@1.2.4:
     dependencies:
@@ -6492,18 +6310,18 @@
 
   natural-compare@1.4.0: {}
 
-  next-auth@5.0.0-beta.25(next@15.0.3-canary.2)(react@19.0.0-rc-45804af1-20241021):
+  next-auth@5.0.0-beta.25(next@15.0.3-canary.2(@opentelemetry/api@1.9.0)(react-dom@19.0.0-rc-45804af1-20241021(react@19.0.0-rc-45804af1-20241021))(react@19.0.0-rc-45804af1-20241021))(react@19.0.0-rc-45804af1-20241021):
     dependencies:
       '@auth/core': 0.37.2
-      next: 15.0.3-canary.2(react-dom@19.0.0-rc-45804af1-20241021)(react@19.0.0-rc-45804af1-20241021)
+      next: 15.0.3-canary.2(@opentelemetry/api@1.9.0)(react-dom@19.0.0-rc-45804af1-20241021(react@19.0.0-rc-45804af1-20241021))(react@19.0.0-rc-45804af1-20241021)
       react: 19.0.0-rc-45804af1-20241021
 
-  next-themes@0.3.0(react-dom@19.0.0-rc-45804af1-20241021)(react@19.0.0-rc-45804af1-20241021):
+  next-themes@0.3.0(react-dom@19.0.0-rc-45804af1-20241021(react@19.0.0-rc-45804af1-20241021))(react@19.0.0-rc-45804af1-20241021):
     dependencies:
       react: 19.0.0-rc-45804af1-20241021
       react-dom: 19.0.0-rc-45804af1-20241021(react@19.0.0-rc-45804af1-20241021)
 
-  next@15.0.3-canary.2(react-dom@19.0.0-rc-45804af1-20241021)(react@19.0.0-rc-45804af1-20241021):
+  next@15.0.3-canary.2(@opentelemetry/api@1.9.0)(react-dom@19.0.0-rc-45804af1-20241021(react@19.0.0-rc-45804af1-20241021))(react@19.0.0-rc-45804af1-20241021):
     dependencies:
       '@next/env': 15.0.3-canary.2
       '@swc/counter': 0.1.3
@@ -6523,6 +6341,7 @@
       '@next/swc-linux-x64-musl': 15.0.3-canary.2
       '@next/swc-win32-arm64-msvc': 15.0.3-canary.2
       '@next/swc-win32-x64-msvc': 15.0.3-canary.2
+      '@opentelemetry/api': 1.9.0
       sharp: 0.33.5
     transitivePeerDependencies:
       - '@babel/core'
@@ -6672,8 +6491,9 @@
   postcss-load-config@4.0.2(postcss@8.4.47):
     dependencies:
       lilconfig: 3.1.2
+      yaml: 2.6.0
+    optionalDependencies:
       postcss: 8.4.47
-      yaml: 2.6.0
 
   postcss-nested@6.2.0(postcss@8.4.47):
     dependencies:
@@ -6862,28 +6682,31 @@
 
   react-remove-scroll-bar@2.3.6(@types/react@18.3.12)(react@19.0.0-rc-45804af1-20241021):
     dependencies:
-      '@types/react': 18.3.12
       react: 19.0.0-rc-45804af1-20241021
       react-style-singleton: 2.2.1(@types/react@18.3.12)(react@19.0.0-rc-45804af1-20241021)
       tslib: 2.8.0
+    optionalDependencies:
+      '@types/react': 18.3.12
 
   react-remove-scroll@2.6.0(@types/react@18.3.12)(react@19.0.0-rc-45804af1-20241021):
     dependencies:
-      '@types/react': 18.3.12
       react: 19.0.0-rc-45804af1-20241021
       react-remove-scroll-bar: 2.3.6(@types/react@18.3.12)(react@19.0.0-rc-45804af1-20241021)
       react-style-singleton: 2.2.1(@types/react@18.3.12)(react@19.0.0-rc-45804af1-20241021)
       tslib: 2.8.0
       use-callback-ref: 1.3.2(@types/react@18.3.12)(react@19.0.0-rc-45804af1-20241021)
       use-sidecar: 1.1.2(@types/react@18.3.12)(react@19.0.0-rc-45804af1-20241021)
+    optionalDependencies:
+      '@types/react': 18.3.12
 
   react-style-singleton@2.2.1(@types/react@18.3.12)(react@19.0.0-rc-45804af1-20241021):
     dependencies:
-      '@types/react': 18.3.12
       get-nonce: 1.0.1
       invariant: 2.2.4
       react: 19.0.0-rc-45804af1-20241021
       tslib: 2.8.0
+    optionalDependencies:
+      '@types/react': 18.3.12
 
   react@19.0.0-rc-45804af1-20241021: {}
 
@@ -7064,7 +6887,7 @@
 
   slash@3.0.0: {}
 
-  sonner@1.5.0(react-dom@19.0.0-rc-45804af1-20241021)(react@19.0.0-rc-45804af1-20241021):
+  sonner@1.5.0(react-dom@19.0.0-rc-45804af1-20241021(react@19.0.0-rc-45804af1-20241021))(react@19.0.0-rc-45804af1-20241021):
     dependencies:
       react: 19.0.0-rc-45804af1-20241021
       react-dom: 19.0.0-rc-45804af1-20241021(react@19.0.0-rc-45804af1-20241021)
@@ -7358,16 +7181,18 @@
 
   use-callback-ref@1.3.2(@types/react@18.3.12)(react@19.0.0-rc-45804af1-20241021):
     dependencies:
-      '@types/react': 18.3.12
       react: 19.0.0-rc-45804af1-20241021
       tslib: 2.8.0
+    optionalDependencies:
+      '@types/react': 18.3.12
 
   use-sidecar@1.1.2(@types/react@18.3.12)(react@19.0.0-rc-45804af1-20241021):
     dependencies:
-      '@types/react': 18.3.12
       detect-node-es: 1.1.0
       react: 19.0.0-rc-45804af1-20241021
       tslib: 2.8.0
+    optionalDependencies:
+      '@types/react': 18.3.12
 
   use-sync-external-store@1.2.2(react@19.0.0-rc-45804af1-20241021):
     dependencies:
@@ -7451,7 +7276,7 @@
   wrappy@1.0.2: {}
 
   ws@8.18.0(bufferutil@4.0.8):
-    dependencies:
+    optionalDependencies:
       bufferutil: 4.0.8
 
   yaml@2.6.0: {}
