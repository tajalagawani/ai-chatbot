'use client';

import { useChat } from 'ai/react';
import Link from 'next/link';
import { useRouter } from 'next/navigation';
import { type User } from 'next-auth';

import { PlusIcon } from '@/components/custom/icons';
import { SidebarHistory } from '@/components/custom/sidebar-history';
import { SidebarUserNav } from '@/components/custom/sidebar-user-nav';
import { Button } from '@/components/ui/button';
import {
  Sidebar,
  SidebarContent,
  SidebarFooter,
  SidebarGroup,
  SidebarGroupContent,
  SidebarHeader,
  SidebarMenu,
  useSidebar,
} from '@/components/ui/sidebar';
import { BetterTooltip } from '@/components/ui/tooltip';

export function AppSidebar({ user }: { user: User | undefined }) {
  const router = useRouter();
  const { setOpenMobile } = useSidebar();
  const { setMessages } = useChat({ id: 'guest' });

  return (
    <Sidebar className="group-data-[side=left]:border-r-0">
      <SidebarHeader>
        <SidebarMenu>
          <div className="flex flex-row justify-between items-center">
            <div
              onClick={() => {
                setOpenMobile(false);
<<<<<<< HEAD

                if (!user) {
                  setMessages([]);
                } else {
                  router.push('/');
                  router.refresh();
                }
              }}
              className="flex flex-row gap-3 items-center hover:bg-muted rounded-md"
            >
              <span className="text-lg font-semibold px-2">Chatbot</span>
=======
                router.push('/');
                router.refresh();
              }}
              className="flex flex-row gap-3 items-center"
            >
              <span className="text-lg font-semibold px-2 hover:bg-muted rounded-md cursor-pointer">
                Chatbot
              </span>
>>>>>>> 6801f3a2
            </div>
            <BetterTooltip content="New Chat" align="start">
              <Button
                variant="ghost"
                className="p-2 h-fit"
                onClick={() => {
                  setOpenMobile(false);
<<<<<<< HEAD

                  if (!user) {
                    setMessages([]);
                  } else {
                    router.push('/');
                    router.refresh();
                  }
=======
                  router.push('/');
                  router.refresh();
>>>>>>> 6801f3a2
                }}
              >
                <PlusIcon />
              </Button>
            </BetterTooltip>
          </div>
        </SidebarMenu>
      </SidebarHeader>
      <SidebarContent>
        <SidebarGroup>
          <SidebarHistory user={user} />
        </SidebarGroup>
      </SidebarContent>
      <SidebarFooter className="gap-0">
        {user && (
          <SidebarGroup>
            <SidebarGroupContent>
              <SidebarUserNav user={user} />
            </SidebarGroupContent>
          </SidebarGroup>
        )}
      </SidebarFooter>
    </Sidebar>
  );
}<|MERGE_RESOLUTION|>--- conflicted
+++ resolved
@@ -1,7 +1,6 @@
 'use client';
 
 import { useChat } from 'ai/react';
-import Link from 'next/link';
 import { useRouter } from 'next/navigation';
 import { type User } from 'next-auth';
 
@@ -34,7 +33,6 @@
             <div
               onClick={() => {
                 setOpenMobile(false);
-<<<<<<< HEAD
 
                 if (!user) {
                   setMessages([]);
@@ -46,16 +44,6 @@
               className="flex flex-row gap-3 items-center hover:bg-muted rounded-md"
             >
               <span className="text-lg font-semibold px-2">Chatbot</span>
-=======
-                router.push('/');
-                router.refresh();
-              }}
-              className="flex flex-row gap-3 items-center"
-            >
-              <span className="text-lg font-semibold px-2 hover:bg-muted rounded-md cursor-pointer">
-                Chatbot
-              </span>
->>>>>>> 6801f3a2
             </div>
             <BetterTooltip content="New Chat" align="start">
               <Button
@@ -63,7 +51,6 @@
                 className="p-2 h-fit"
                 onClick={() => {
                   setOpenMobile(false);
-<<<<<<< HEAD
 
                   if (!user) {
                     setMessages([]);
@@ -71,10 +58,6 @@
                     router.push('/');
                     router.refresh();
                   }
-=======
-                  router.push('/');
-                  router.refresh();
->>>>>>> 6801f3a2
                 }}
               >
                 <PlusIcon />
